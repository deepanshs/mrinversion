from os.path import abspath
from os.path import dirname
from os.path import join

from setuptools import find_packages
from numpy.distutils.core import setup
from numpy.distutils.core import Extension

with open("mrinversion/__init__.py") as f:
    for line in f.readlines():
        if "__version__" in line:
            before_keyword, keyword, after_keyword = line.partition("=")
            version = after_keyword.strip()[1:-1]

module_dir = dirname(abspath(__file__))

install_requires = [
    "numpy>=1.20",
    "setuptools>=27.3",
<<<<<<< HEAD
    "csdmpy>=0.5",
    "mrsimulator>=0.6.dev2",
=======
    "csdmpy>=0.6",
    "mrsimulator>=0.8.0rc0",
>>>>>>> d9134abf
    "scikit-learn>=0.22",
    "pydantic<=1.10",
]

setup_requires = ["setuptools>=27.3", "numpy"]
extras = {"matplotlib": ["matplotlib>=3.0"]}

ext1 = Extension(
    name="mrinversion.linear_model.fista.fista",
    sources=["mrinversion/linear_model/fista/fista.f90"],
    # f2py_options=['only:', 'subroutine_name', ':'],
    extra_f90_compile_args=["-O3"],  # '-fopenmp'],
    libraries=["gomp", "blas"],
    # f2py_options=['only:', 'fista', ':'],
    language="f90",
)

ext2 = Extension(
    name="mrinversion.linear_model.fista.fista_cv",
    sources=["mrinversion/linear_model/fista/fista_cv.f90"],
    # f2py_options=['only:', 'subroutine_name', ':'],
    extra_f90_compile_args=["-O3"],  # '-fopenmp'],
    libraries=["gomp", "blas"],
    # f2py_options=['only:', 'fista', ':'],
    language="f90",
)

setup(
    name="mrinversion",
    version=version,
    description=(
        "Python based statistical learning of NMR tensor and relaxation parameters "
        "distribution."
    ),
    long_description=open(join(module_dir, "README.md")).read(),
    long_description_content_type="text/markdown",
    author="Deepansh J. Srivastava",
    author_email="deepansh2012@gmail.com",
    python_requires=">=3.8",
    url="https://github.com/DeepanshS/mrinversion/",
    packages=find_packages(),
    # package_dir={"": "mrinversion"},
    install_requires=install_requires,
    setup_requires=setup_requires,
    extras_require=extras,
    tests_require=["pytest", "pytest-runner"],
    include_package_data=True,
    zip_safe=False,
    license="BSD-3-Clause",
    ext_modules=[ext1, ext2],
    classifiers=[
        # Trove classifiers
        # Full list: https://pypi.python.org/pypi?%3Aaction=list_classifiers
        "Intended Audience :: Science/Research",
        "Intended Audience :: Developers",
        "Operating System :: OS Independent",
        "Development Status :: 4 - Beta",
        "License :: OSI Approved :: BSD License",
        "Programming Language :: Python :: 3",
        "Programming Language :: Python :: 3.8",
        "Programming Language :: Python :: 3.9",
        "Programming Language :: Python :: 3.10",
        "Programming Language :: Python :: 3.11",
        "Programming Language :: Python :: 3.12",
        "Topic :: Scientific/Engineering",
    ],
)<|MERGE_RESOLUTION|>--- conflicted
+++ resolved
@@ -17,13 +17,8 @@
 install_requires = [
     "numpy>=1.20",
     "setuptools>=27.3",
-<<<<<<< HEAD
-    "csdmpy>=0.5",
-    "mrsimulator>=0.6.dev2",
-=======
     "csdmpy>=0.6",
     "mrsimulator>=0.8.0rc0",
->>>>>>> d9134abf
     "scikit-learn>=0.22",
     "pydantic<=1.10",
 ]
