--- conflicted
+++ resolved
@@ -13,21 +13,12 @@
 module_dir = dirname(abspath(__file__))
 
 install_requires = [
-<<<<<<< HEAD
     "numpy>=2.0",
     "setuptools>=27.3",
     "csdmpy>=0.7",
-    "mrsimulator>=1.0.0rc1",
+    "mrsimulator>=1.0.0",
     "scikit-learn>=1.5.2",
-=======
-    "numpy>2.0",
-    "setuptools>=27.3",
-    "csdmpy>=0.6",
-    "mrsimulator>=1.0",
-    "scikit-learn>=0.22",
-    "pydantic>=2.0",
     "numba>=0.61.2",
->>>>>>> 2f4e4ab5
 ]
 
 setup_requires = ["setuptools>=27.3", "numpy"]
