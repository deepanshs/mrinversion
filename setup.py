# -*- coding: utf-8 -*-
from os.path import abspath
from os.path import dirname
from os.path import join

from setuptools import find_packages
from setuptools import setup

with open("mrinversion/__init__.py", "r") as f:
    for line in f.readlines():
        if "__version__" in line:
            before_keyword, keyword, after_keyword = line.partition("=")
            version = after_keyword.strip()[1:-1]

module_dir = dirname(abspath(__file__))

install_requires = [
    "numpy>=1.17",
    "setuptools>=27.3",
<<<<<<< HEAD
    "csdmpy>=0.3.1",
    "mrsimulator>=0.5",
    "scikit-learn>=0.24.1",
=======
    "csdmpy>=0.4",
    "mrsimulator>=0.6",
    "scikit-learn>=0.22",
>>>>>>> 11c8d905
]

setup_requires = ["setuptools>=27.3"]
extras = {"matplotlib": ["matplotlib>=3.0"]}

setup(
    name="mrinversion",
    version=version,
    description=(
        "Python based statistical learning of NMR tensor parameters distribution "
        "from 2D isotropic/anisotropic NMR correlation spectra."
    ),
    long_description=open(join(module_dir, "README.md")).read(),
    long_description_content_type="text/markdown",
    author="Deepansh J. Srivastava",
    author_email="deepansh2012@gmail.com",
    python_requires=">=3.6",
    url="https://github.com/DeepanshS/mrinversion/",
    packages=find_packages(),
    # package_dir={"": "mrinversion"},
    install_requires=install_requires,
    setup_requires=setup_requires,
    extras_require=extras,
    tests_require=["pytest", "pytest-runner"],
    include_package_data=True,
    zip_safe=False,
    license="BSD-3-Clause",
    classifiers=[
        # Trove classifiers
        # Full list: https://pypi.python.org/pypi?%3Aaction=list_classifiers
        "Intended Audience :: Science/Research",
        "Intended Audience :: Developers",
        "Operating System :: OS Independent",
        "Development Status :: 4 - Beta",
        "License :: OSI Approved :: BSD License",
        "Programming Language :: Python :: 3",
        "Programming Language :: Python :: 3.6",
        "Programming Language :: Python :: 3.7",
        "Programming Language :: Python :: 3.8",
        "Programming Language :: Python :: 3.9",
        "Topic :: Scientific/Engineering",
    ],
)<|MERGE_RESOLUTION|>--- conflicted
+++ resolved
@@ -17,15 +17,9 @@
 install_requires = [
     "numpy>=1.17",
     "setuptools>=27.3",
-<<<<<<< HEAD
-    "csdmpy>=0.3.1",
-    "mrsimulator>=0.5",
-    "scikit-learn>=0.24.1",
-=======
     "csdmpy>=0.4",
     "mrsimulator>=0.6",
     "scikit-learn>=0.22",
->>>>>>> 11c8d905
 ]
 
 setup_requires = ["setuptools>=27.3"]
