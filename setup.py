from os.path import abspath
from os.path import dirname
from os.path import join
from setuptools import find_packages, setup


with open("mrinversion/__init__.py") as f:
    for line in f.readlines():
        if "__version__" in line:
            before_keyword, keyword, after_keyword = line.partition("=")
            version = after_keyword.strip()[1:-1]

module_dir = dirname(abspath(__file__))

install_requires = [
    "numpy>=2.0",
    "setuptools>=27.3",
<<<<<<< HEAD
    "csdmpy>=0.6",
    "mrsimulator>=0.8.0rc0",
    "scikit-learn>=0.22",
=======
    "csdmpy>=0.7",
    "mrsimulator>=1.0.0",
    "scikit-learn>=1.5.2",
    "numba>=0.61.2",
>>>>>>> 43757924
]

setup_requires = ["setuptools>=27.3", "numpy"]
extras = {"matplotlib": ["matplotlib>=3.0"]}


setup(
    name="mrinversion",
    version=version,
    description=(
        "Python based statistical learning of NMR tensor and relaxation parameters "
        "distribution."
    ),
    long_description=open(join(module_dir, "README.md")).read(),
    long_description_content_type="text/markdown",
    author="Deepansh J. Srivastava",
    author_email="deepansh2012@gmail.com",
    python_requires=">=3.10",
    url="https://github.com/DeepanshS/mrinversion/",
    packages=find_packages(),
    # package_dir={"": "mrinversion"},
    install_requires=install_requires,
    setup_requires=setup_requires,
    extras_require=extras,
    tests_require=["pytest", "pytest-runner"],
    include_package_data=True,
    zip_safe=False,
    license="BSD-3-Clause",
    # ext_modules=[ext1, ext2],
    classifiers=[
        # Trove classifiers
        # Full list: https://pypi.python.org/pypi?%3Aaction=list_classifiers
        "Intended Audience :: Science/Research",
        "Intended Audience :: Developers",
        "Operating System :: OS Independent",
        "Development Status :: 4 - Beta",
        "License :: OSI Approved :: BSD License",
        "Programming Language :: Python :: 3",
        "Programming Language :: Python :: 3.10",
        "Programming Language :: Python :: 3.11",
        "Programming Language :: Python :: 3.12",
        "Programming Language :: Python :: 3.13",
        "Topic :: Scientific/Engineering",
    ],
)<|MERGE_RESOLUTION|>--- conflicted
+++ resolved
@@ -15,16 +15,10 @@
 install_requires = [
     "numpy>=2.0",
     "setuptools>=27.3",
-<<<<<<< HEAD
-    "csdmpy>=0.6",
-    "mrsimulator>=0.8.0rc0",
-    "scikit-learn>=0.22",
-=======
     "csdmpy>=0.7",
     "mrsimulator>=1.0.0",
     "scikit-learn>=1.5.2",
     "numba>=0.61.2",
->>>>>>> 43757924
 ]
 
 setup_requires = ["setuptools>=27.3", "numpy"]
