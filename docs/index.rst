
#####################################
Welcome to Mrinversion documentation!
#####################################

.. only:: html

    .. cssclass:: table-bordered table-striped centered

    .. list-table::
      :widths: 25 75
      :header-rows: 0

      * - Deployment
        - .. image:: https://img.shields.io/pypi/v/mrinversion.svg?style=flat&logo=pypi&logoColor=white
            :target: https://pypi.python.org/pypi/mrinversion
            :alt: PyPI version

          .. image:: https://img.shields.io/pypi/pyversions/mrinversion
            :alt: PyPI - Python Version

      * - Build Status
        - .. image:: https://img.shields.io/github/actions/workflow/status/deepanshs/mrinversion/continuous-integration-pip.yml?logo=GitHub
            :target: https://github.com/DeepanshS/mrinversion/actions/workflow/continuous-integration-pip.yml
            :alt: GitHub Workflow Status

          .. image:: https://readthedocs.org/projects/mrinversion/badge/?version=latest
            :target: https://mrinversion.readthedocs.io/en/latest/?badge=latest
            :alt: Documentation Status

      * - License
        - .. image:: https://img.shields.io/badge/License-BSD%203--Clause-blue.svg
            :target: https://opensource.org/licenses/BSD-3-Clause
            :alt: License

      * - Metrics
        - .. image:: https://codecov.io/gh/DeepanshS/mrinversion/branch/master/graph/badge.svg
            :target: https://codecov.io/gh/DeepanshS/mrinversion

<<<<<<< HEAD
          .. image:: https://img.shields.io/github/issues-raw/deepanshs/mrinversion
=======
      * - GitHub
        - .. image:: https://img.shields.io/github/issues-raw/deepanshs/mrinversion
>>>>>>> f7675780
            :target: https://github.com/DeepanshS/mrinversion/issues
            :alt: GitHub issues

.. - .. image:: https://img.shields.io/github/contributors/DeepanshS/mrinversion.svg?logo=github
..     :target: https://github.com/DeepanshS/mrinversion/graphs/contributors
..     :alt: GitHub contributors

----

**About**

The ``mrinversion`` python package is based on the statistical learning technique for
determining the underlying distribution of the magnetic resonance (NMR) parameters.

The library utilizes the `mrsimulator <https://mrsimulator.readthedocs.io/en/stable/>`_
package for generating solid-state NMR spectra and
`scikit-learn <https://scikit-learn.org/stable/>`_ package for statistical learning.

----

**Features**

The ``mrinversion`` package includes

- **Spectral Inversion**: Two-dimensional solid-state NMR spectrum of dilute spin-systems
  correlating the isotropic to anisotropic frequencies to a three-dimensional distribution
  of tensor parameters. Presently, we support the inversion of

  - **Magic angle turning (MAT), Phase adjusted spinning sidebands (PASS)**, and similar
    spectra correlating the isotropic chemical shift resonances to pure anisotropic
    spinning sideband resonances into a three-dimensional distribution of
    nuclear shielding tensor parameters, :math:`\rho(\delta_\text{iso}, \zeta_\sigma, \eta_\sigma)`,
    where :math:`\delta_\text{iso}` is the isotropic chemical shift, and :math:`\zeta_\sigma`
    and :math:`\eta_\sigma`, are the shielding anisotropy and asymmetry parameters,
    respectively, defined using the Haeberlen convention.

  - **Magic angle flipping (MAF)** spectra correlating the isotropic chemical shift
    resonances to pure anisotropic resonances into a three-dimensional distribution of
    nuclear shielding tensor parameters, :math:`\rho(\delta_\text{iso}, \zeta_\sigma, \eta_\sigma)`,
    where :math:`\delta_\text{iso}` is the isotropic chemical shift, and :math:`\zeta_\sigma`
    and :math:`\eta_\sigma`, are the shielding anisotropy and asymmetry parameters,
    respectively, defined using the Haeberlen convention.

- **Relaxometry Inversion**: Inversion of NMR relaxometry measurements to the distribution of
  relaxation parameters (T1, T2).

.. only:: html

    .. raw:: html

        <br>

    **View our example gallery**

    .. image:: https://img.shields.io/badge/View-Example%20Gallery-Purple?s=small
        :target: galley_examples/index.html

----



Getting Started
---------------

.. toctree::
    :maxdepth: 2
    :caption: Installation

    installation/install
    installation/requirement


User Documentation
------------------

.. toctree::
    :maxdepth: 2
    :caption: User Documentation

    introduction
    before_getting_started
    getting_started_lineshape
    getting_started_relaxation

Examples
--------

.. toctree::
    :maxdepth: 1
    :caption: Examples

    galley_examples/index

Project details
---------------

.. toctree::
    :maxdepth: 1
    :caption: Project details

    referenceAPI
    changelog
    credits/license
    credits/acknowledgment

How to cite
-----------

If you use this work in your publication, please cite the following.

- Srivastava, D. J.; Grandinetti P. J., Statistical learning of NMR tensors from 2D
  isotropic/anisotropic correlation nuclear magnetic resonance spectra, J. Chem. Phys.
  **153**, 134201 (2020). https://doi.org/10.1063/5.0023345.

- Deepansh J. Srivastava, Maxwell Venetos, Philip J. Grandinetti, Shyam Dwaraknath, & Alexis McCarthy. (2021, May 26). mrsimulator: v0.6.0 (Version v0.6.0). Zenodo. http://doi.org/10.5281/zenodo.4814638

Additionally, if you use the CSDM data model, please consider citing

- Srivastava DJ, Vosegaard T, Massiot D, Grandinetti PJ (2020) Core Scientific Dataset Model: A lightweight and portable model and file format for multi-dimensional scientific data. PLOS ONE 15(1): e0225953. https://doi.org/10.1371/journal.pone.0225953

----

.. only:: html

    Indices and tables
    ^^^^^^^^^^^^^^^^^^

    * :ref:`genindex`
    * :ref:`modindex`
    * :ref:`search`<|MERGE_RESOLUTION|>--- conflicted
+++ resolved
@@ -37,12 +37,7 @@
         - .. image:: https://codecov.io/gh/DeepanshS/mrinversion/branch/master/graph/badge.svg
             :target: https://codecov.io/gh/DeepanshS/mrinversion
 
-<<<<<<< HEAD
           .. image:: https://img.shields.io/github/issues-raw/deepanshs/mrinversion
-=======
-      * - GitHub
-        - .. image:: https://img.shields.io/github/issues-raw/deepanshs/mrinversion
->>>>>>> f7675780
             :target: https://github.com/DeepanshS/mrinversion/issues
             :alt: GitHub issues
 
