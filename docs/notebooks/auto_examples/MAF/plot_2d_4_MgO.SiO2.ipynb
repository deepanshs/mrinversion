{
  "cells": [
    {
      "cell_type": "code",
      "execution_count": null,
      "metadata": {
        "collapsed": false
      },
      "outputs": [],
      "source": [
        "# This cell is added by sphinx-gallery\n\n%matplotlib inline\n\nimport mrinversion\nprint(f'You are using mrinversion v{mrinversion.__version__}')"
      ]
    },
    {
      "cell_type": "markdown",
      "metadata": {},
      "source": [
        "\n# 2D MAF data of MgO.SiO2 glass\n"
      ]
    },
    {
      "cell_type": "markdown",
      "metadata": {},
      "source": [
        "The following example illustrates an application of the statistical learning method\napplied in determining the distribution of the nuclear shielding tensor parameters\nfrom a 2D magic-angle flipping (MAF) spectrum. In this example, we use the 2D MAF\nspectrum [#f1]_ of $\\text{MgO}\\cdot\\text{SiO}_2$ glass.\n\n## Before getting started\n\nImport all relevant packages.\n\n"
      ]
    },
    {
      "cell_type": "code",
      "execution_count": null,
      "metadata": {
        "collapsed": false
      },
      "outputs": [],
      "source": [
<<<<<<< HEAD
        "import csdmpy as cp\nimport matplotlib.pyplot as plt\nimport numpy as np\nfrom pylab import rcParams\n\nfrom mrinversion.kernel.nmr import ShieldingPALineshape\nfrom mrinversion.linear_model import SmoothLasso, TSVDCompression\nfrom mrinversion.utils import plot_3d, to_Haeberlen_grid"
=======
        "import csdmpy as cp\nimport matplotlib.pyplot as plt\nimport numpy as np\n\nfrom mrinversion.kernel.nmr import ShieldingPALineshape\nfrom mrinversion.linear_model import SmoothLasso, TSVDCompression\nfrom mrinversion.utils import plot_3d, to_Haeberlen_grid"
>>>>>>> 11c8d905
      ]
    },
    {
      "cell_type": "markdown",
      "metadata": {},
      "source": [
        "Setup for the matplotlib figures.\n\n"
      ]
    },
    {
      "cell_type": "code",
      "execution_count": null,
      "metadata": {
        "collapsed": false
      },
      "outputs": [],
      "source": [
        "# function for plotting 2D dataset\ndef plot2D(csdm_object, **kwargs):\n    plt.figure(figsize=(4.5, 3.5))\n    ax = plt.subplot(projection=\"csdm\")\n    ax.imshow(csdm_object, cmap=\"gist_ncar_r\", aspect=\"auto\", **kwargs)\n    ax.invert_xaxis()\n    ax.invert_yaxis()\n    plt.tight_layout()\n    plt.show()"
      ]
    },
    {
      "cell_type": "markdown",
      "metadata": {},
      "source": [
        "## Dataset setup\n\n### Import the dataset\n\nLoad the dataset. Here, we import the dataset as the CSDM data-object.\n\n"
      ]
    },
    {
      "cell_type": "code",
      "execution_count": null,
      "metadata": {
        "collapsed": false
      },
      "outputs": [],
      "source": [
        "# The 2D MAF dataset in csdm format\nfilename = \"https://zenodo.org/record/3964531/files/MgO-SiO2-MAF.csdf\"\ndata_object = cp.load(filename)\n\n# For inversion, we only interest ourselves with the real part of the complex dataset.\ndata_object = data_object.real\n\n# We will also convert the coordinates of both dimensions from Hz to ppm.\n_ = [item.to(\"ppm\", \"nmr_frequency_ratio\") for item in data_object.dimensions]"
      ]
    },
    {
      "cell_type": "markdown",
      "metadata": {},
      "source": [
        "Here, the variable ``data_object`` is a\n`CSDM <https://csdmpy.readthedocs.io/en/latest/api/CSDM.html>`_\nobject that holds the real part of the 2D MAF dataset. The plot of the 2D MAF dataset\nis\n\n"
      ]
    },
    {
      "cell_type": "code",
      "execution_count": null,
      "metadata": {
        "collapsed": false
      },
      "outputs": [],
      "source": [
        "plot2D(data_object)"
      ]
    },
    {
      "cell_type": "markdown",
      "metadata": {},
      "source": [
        "There are two dimensions in this dataset. The dimension at index 0 is the pure\nanisotropic dimension, while the dimension at index 1 is the isotropic chemical shift\ndimension.\n\n### Prepping the data for inversion\n**Step-1: Data Alignment**\n\nWhen using the csdm objects with the ``mrinversion`` package, the dimension at index\n0 must be the dimension undergoing the linear inversion. In this example, we plan to\ninvert the pure anisotropic shielding line-shape. In the ``data_object``, the\nanisotropic dimension is already at index 0 and, therefore, no further action is\nrequired.\n\n**Step-2: Optimization**\n\nAlso notice, the signal from the 2D MAF dataset occupies a small fraction of the\ntwo-dimensional frequency grid. For optimum performance, truncate the dataset to the\nrelevant region before proceeding. Use the appropriate array indexing/slicing to\nselect the signal region.\n\n"
      ]
    },
    {
      "cell_type": "code",
      "execution_count": null,
      "metadata": {
        "collapsed": false
      },
      "outputs": [],
      "source": [
        "data_object_truncated = data_object[:, 37:74]\nplot2D(data_object_truncated)"
      ]
    },
    {
      "cell_type": "markdown",
      "metadata": {},
      "source": [
        "## Linear Inversion setup\n\n### Dimension setup\n\n**Anisotropic-dimension:**\nThe dimension of the dataset that holds the pure anisotropic frequency\ncontributions. In ``mrinversion``, this must always be the dimension at index 0 of\nthe data object.\n\n"
      ]
    },
    {
      "cell_type": "code",
      "execution_count": null,
      "metadata": {
        "collapsed": false
      },
      "outputs": [],
      "source": [
        "anisotropic_dimension = data_object_truncated.dimensions[0]"
      ]
    },
    {
      "cell_type": "markdown",
      "metadata": {},
      "source": [
        "**x-y dimensions:**\nThe two inverse dimensions corresponding to the `x` and `y`-axis of the `x`-`y` grid.\n\n"
      ]
    },
    {
      "cell_type": "code",
      "execution_count": null,
      "metadata": {
        "collapsed": false
      },
      "outputs": [],
      "source": [
        "inverse_dimensions = [\n    cp.LinearDimension(count=28, increment=\"400 Hz\", label=\"x\"),  # the `x`-dimension.\n    cp.LinearDimension(count=28, increment=\"400 Hz\", label=\"y\"),  # the `y`-dimension.\n]"
      ]
    },
    {
      "cell_type": "markdown",
      "metadata": {},
      "source": [
        "### Generating the kernel\n\nFor MAF datasets, the line-shape kernel corresponds to the pure nuclear shielding\nanisotropy line-shapes. Use the\n:class:`~mrinversion.kernel.nmr.ShieldingPALineshape` class to generate\na shielding line-shape kernel.\n\n"
      ]
    },
    {
      "cell_type": "code",
      "execution_count": null,
      "metadata": {
        "collapsed": false
      },
      "outputs": [],
      "source": [
        "lineshape = ShieldingPALineshape(\n    anisotropic_dimension=anisotropic_dimension,\n    inverse_dimension=inverse_dimensions,\n    channel=\"29Si\",\n    magnetic_flux_density=\"9.4 T\",\n    rotor_angle=\"90\u00b0\",\n    rotor_frequency=\"12 kHz\",\n    number_of_sidebands=4,\n)"
      ]
    },
    {
      "cell_type": "markdown",
      "metadata": {},
      "source": [
        "Here, ``lineshape`` is an instance of the\n:class:`~mrinversion.kernel.nmr.ShieldingPALineshape` class. The required\narguments of this class are the `anisotropic_dimension`, `inverse_dimension`, and\n`channel`. We have already defined the first two arguments in the previous\nsub-section. The value of the `channel` argument is the nucleus observed in the MAF\nexperiment. In this example, this value is '29Si'.\nThe remaining arguments, such as the `magnetic_flux_density`, `rotor_angle`,\nand `rotor_frequency`, are set to match the conditions under which the 2D MAF\nspectrum was acquired. The value of the\n`number_of_sidebands` argument is the number of sidebands calculated for each\nline-shape within the kernel. Unless, you have a lot of spinning sidebands in your\nMAF dataset, four sidebands should be enough.\n\nOnce the ShieldingPALineshape instance is created, use the\n:meth:`~mrinversion.kernel.nmr.ShieldingPALineshape.kernel` method of the\ninstance to generate the MAF line-shape kernel.\n\n"
      ]
    },
    {
      "cell_type": "code",
      "execution_count": null,
      "metadata": {
        "collapsed": false
      },
      "outputs": [],
      "source": [
        "K = lineshape.kernel(supersampling=1)\nprint(K.shape)"
      ]
    },
    {
      "cell_type": "markdown",
      "metadata": {},
      "source": [
        "The kernel ``K`` is a NumPy array of shape (32, 784), where the axes with 32 and\n784 points are the anisotropic dimension and the features (x-y coordinates)\ncorresponding to the $28\\times 28$ `x`-`y` grid, respectively.\n\n"
      ]
    },
    {
      "cell_type": "markdown",
      "metadata": {},
      "source": [
        "### Data Compression\n\nData compression is optional but recommended. It may reduce the size of the\ninverse problem and, thus, further computation time.\n\n"
      ]
    },
    {
      "cell_type": "code",
      "execution_count": null,
      "metadata": {
        "collapsed": false
      },
      "outputs": [],
      "source": [
        "new_system = TSVDCompression(K, data_object_truncated)\ncompressed_K = new_system.compressed_K\ncompressed_s = new_system.compressed_s\n\nprint(f\"truncation_index = {new_system.truncation_index}\")"
      ]
    },
    {
      "cell_type": "markdown",
      "metadata": {},
      "source": [
        "## Solving the inverse problem\n\n### Smooth LASSO cross-validation\n\nSolve the smooth-lasso problem. Ordinarily, one should use the statistical learning\nmethod to solve the inverse problem over a range of \u03b1 and \u03bb values and then determine\nthe best nuclear shielding tensor parameter distribution for the given 2D MAF\ndataset. Considering the limited build time for the documentation, we skip this step\nand evaluate the distribution at pre-optimized \u03b1 and \u03bb values. The optimum values are\n$\\alpha = 1.2\\times 10^{-4}$ and $\\lambda = 4.55\\times 10^{-6}$.\nThe following commented code was used in determining the optimum \u03b1 and \u03bb values.\n\n"
      ]
    },
    {
      "cell_type": "code",
      "execution_count": null,
      "metadata": {
        "collapsed": false
      },
      "outputs": [],
      "source": [
        "# from mrinversion.linear_model import SmoothLassoCV\n# import numpy as np\n\n# # setup the pre-defined range of alpha and lambda values\n# lambdas = 10 ** (-4.5 - 1 * (np.arange(20) / 19))\n# alphas = 10 ** (-2.5 - 3 * (np.arange(20) / 19))\n\n# # setup the smooth lasso cross-validation class\n# s_lasso = SmoothLassoCV(\n#     alphas=alphas,  # A numpy array of alpha values.\n#     lambdas=lambdas,  # A numpy array of lambda values.\n#     sigma=0.016,  # The standard deviation of noise from the MAF data.\n#     folds=10,  # The number of folds in n-folds cross-validation.\n#     inverse_dimension=inverse_dimensions,  # previously defined inverse dimensions.\n#     verbose=1,  # If non-zero, prints the progress as the computation proceeds.\n# )\n\n# # run fit using the compressed kernel and compressed data.\n# s_lasso.fit(compressed_K, compressed_s)\n\n# # the optimum hyper-parameters, alpha and lambda, from the cross-validation.\n# print(s_lasso.hyperparameters)\n# # {'alpha': 3.359818286283781e-05, 'lambda': 5.324953129837531e-06}\n\n# # the solution\n# f_sol = s_lasso.f\n\n# # the cross-validation error curve\n# CV_metric = s_lasso.cross_validation_curve"
      ]
    },
    {
      "cell_type": "markdown",
      "metadata": {},
      "source": [
        "If you use the above ``SmoothLassoCV`` method, skip the following code-block.\n\n"
      ]
    },
    {
      "cell_type": "code",
      "execution_count": null,
      "metadata": {
        "collapsed": false
      },
      "outputs": [],
      "source": [
        "s_lasso = SmoothLasso(\n    alpha=1.2e-4, lambda1=4.55e-6, inverse_dimension=inverse_dimensions\n)\n# run the fit method on the compressed kernel and compressed data.\ns_lasso.fit(K=compressed_K, s=compressed_s)"
      ]
    },
    {
      "cell_type": "markdown",
      "metadata": {},
      "source": [
        "### The optimum solution\n\nThe :attr:`~mrinversion.linear_model.SmoothLasso.f` attribute of the instance holds\nthe solution,\n\n"
      ]
    },
    {
      "cell_type": "code",
      "execution_count": null,
      "metadata": {
        "collapsed": false
      },
      "outputs": [],
      "source": [
        "f_sol = s_lasso.f  # f_sol is a CSDM object."
      ]
    },
    {
      "cell_type": "markdown",
      "metadata": {},
      "source": [
        "where ``f_sol`` is the optimum solution.\n\n### The fit residuals\n\nTo calculate the residuals between the data and predicted data(fit), use the\n:meth:`~mrinversion.linear_model.SmoothLasso.residuals` method, as follows,\n\n"
      ]
    },
    {
      "cell_type": "code",
      "execution_count": null,
      "metadata": {
        "collapsed": false
      },
      "outputs": [],
      "source": [
        "residuals = s_lasso.residuals(K, data_object_truncated)\n# residuals is a CSDM object.\n\n# The plot of the residuals.\nplot2D(residuals, vmax=data_object_truncated.max(), vmin=data_object_truncated.min())"
      ]
    },
    {
      "cell_type": "markdown",
      "metadata": {},
      "source": [
        "The standard deviation of the residuals is\n\n"
      ]
    },
    {
      "cell_type": "code",
      "execution_count": null,
      "metadata": {
        "collapsed": false
      },
      "outputs": [],
      "source": [
        "residuals.std()"
      ]
    },
    {
      "cell_type": "markdown",
      "metadata": {},
      "source": [
        "### Saving the solution\n\nTo serialize the solution to a file, use the `save()` method of the CSDM object,\nfor example,\n\n"
      ]
    },
    {
      "cell_type": "code",
      "execution_count": null,
      "metadata": {
        "collapsed": false
      },
      "outputs": [],
      "source": [
        "f_sol.save(\"MgO.SiO2_inverse.csdf\")  # save the solution\nresiduals.save(\"MgO.SiO2_residue.csdf\")  # save the residuals"
      ]
    },
    {
      "cell_type": "markdown",
      "metadata": {},
      "source": [
        "## Data Visualization\n\nAt this point, we have solved the inverse problem and obtained an optimum\ndistribution of the nuclear shielding tensor parameters from the 2D MAF dataset. You\nmay use any data visualization and interpretation tool of choice for further\nanalysis. In the following sections, we provide minimal visualization to complete the\ncase study.\n\n### Visualizing the 3D solution\n\n"
      ]
    },
    {
      "cell_type": "code",
      "execution_count": null,
      "metadata": {
        "collapsed": false
      },
      "outputs": [],
      "source": [
        "# Normalize the solution\nf_sol /= f_sol.max()\n\n# Convert the coordinates of the solution, `f_sol`, from Hz to ppm.\n[item.to(\"ppm\", \"nmr_frequency_ratio\") for item in f_sol.dimensions]\n\n# The 3D plot of the solution\nplt.figure(figsize=(5, 4.4))\nax = plt.subplot(projection=\"3d\")\nplot_3d(ax, f_sol, x_lim=[0, 140], y_lim=[0, 140], z_lim=[-50, -120], alpha=0.05)\nplt.tight_layout()\nplt.show()"
      ]
    },
    {
      "cell_type": "markdown",
      "metadata": {},
      "source": [
        "## Convert the 3D tensor distribution in Haeberlen parameters\nYou may re-bin the 3D tensor parameter distribution from a\n$\\rho(\\delta_\\text{iso}, x, y)$ distribution to\n$\\rho(\\delta_\\text{iso}, \\zeta_\\sigma, \\eta_\\sigma)$ distribution as follows.\n\n"
      ]
    },
    {
      "cell_type": "code",
      "execution_count": null,
      "metadata": {
        "collapsed": false
      },
      "outputs": [],
      "source": [
        "# Create the zeta and eta dimensions,, as shown below.\nzeta = cp.as_dimension(np.arange(40) * 8 - 150, unit=\"ppm\", label=\"zeta\")\neta = cp.as_dimension(np.arange(16) / 15, label=\"eta\")\n\n# Use the `to_Haeberlen_grid` function to convert the tensor parameter distribution.\nfsol_Hae = to_Haeberlen_grid(f_sol, zeta, eta)"
      ]
    },
    {
      "cell_type": "markdown",
      "metadata": {},
      "source": [
        "### The 3D plot\n\n"
      ]
    },
    {
      "cell_type": "code",
      "execution_count": null,
      "metadata": {
        "collapsed": false
      },
      "outputs": [],
      "source": [
        "plt.figure(figsize=(5, 4.4))\nax = plt.subplot(projection=\"3d\")\nplot_3d(ax, fsol_Hae, x_lim=[0, 1], y_lim=[-150, 150], z_lim=[-50, -120], alpha=0.05)\nplt.tight_layout()\nplt.show()"
      ]
    },
    {
      "cell_type": "markdown",
      "metadata": {},
      "source": [
        "## References\n\n.. [#f1] Davis, M., Sanders, K. J., Grandinetti, P. J., Gaudio, S. J., Sen, S.,\n      Structural investigations of magnesium silicate glasses by 29Si magic-angle\n      flipping NMR, J. Non. Cryst. Solids, **357**, 2787\u20132795, (2011).\n      `doi:10.1016/j.jnoncrysol.2011.02.045.\n      <https://doi.org/doi:10.1016/j.jnoncrysol.2011.02.045>`_\n\n"
      ]
    }
  ],
  "metadata": {
    "kernelspec": {
      "display_name": "Python 3",
      "language": "python",
      "name": "python3"
    },
    "language_info": {
      "codemirror_mode": {
        "name": "ipython",
        "version": 3
      },
      "file_extension": ".py",
      "mimetype": "text/x-python",
      "name": "python",
      "nbconvert_exporter": "python",
      "pygments_lexer": "ipython3",
      "version": "3.8.10"
    }
  },
  "nbformat": 4,
  "nbformat_minor": 0
}<|MERGE_RESOLUTION|>--- conflicted
+++ resolved
@@ -33,11 +33,7 @@
       },
       "outputs": [],
       "source": [
-<<<<<<< HEAD
-        "import csdmpy as cp\nimport matplotlib.pyplot as plt\nimport numpy as np\nfrom pylab import rcParams\n\nfrom mrinversion.kernel.nmr import ShieldingPALineshape\nfrom mrinversion.linear_model import SmoothLasso, TSVDCompression\nfrom mrinversion.utils import plot_3d, to_Haeberlen_grid"
-=======
         "import csdmpy as cp\nimport matplotlib.pyplot as plt\nimport numpy as np\n\nfrom mrinversion.kernel.nmr import ShieldingPALineshape\nfrom mrinversion.linear_model import SmoothLasso, TSVDCompression\nfrom mrinversion.utils import plot_3d, to_Haeberlen_grid"
->>>>>>> 11c8d905
       ]
     },
     {
