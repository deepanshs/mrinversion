--- conflicted
+++ resolved
@@ -33,11 +33,7 @@
       },
       "outputs": [],
       "source": [
-<<<<<<< HEAD
-        "import csdmpy as cp\nimport csdmpy.statistics as stats\nimport matplotlib.pyplot as plt\nimport numpy as np\nfrom matplotlib import cm\nfrom pylab import rcParams\n\nfrom mrinversion.kernel.nmr import ShieldingPALineshape\nfrom mrinversion.kernel.utils import x_y_to_zeta_eta\nfrom mrinversion.linear_model import SmoothLassoCV, TSVDCompression\nfrom mrinversion.utils import plot_3d, to_Haeberlen_grid"
-=======
         "import csdmpy as cp\nimport matplotlib.pyplot as plt\nimport numpy as np\nfrom matplotlib import cm\nfrom csdmpy import statistics as stats\n\nfrom mrinversion.kernel.nmr import ShieldingPALineshape\nfrom mrinversion.kernel.utils import x_y_to_zeta_eta\nfrom mrinversion.linear_model import SmoothLassoCV, TSVDCompression\nfrom mrinversion.utils import plot_3d, to_Haeberlen_grid"
->>>>>>> 11c8d905
       ]
     },
     {
@@ -404,11 +400,7 @@
       },
       "outputs": [],
       "source": [
-<<<<<<< HEAD
-        "# Isotropic chemical shift projection of the 2D MAT dataset.\ndata_iso = data_object_truncated.sum(axis=0)\ndata_iso /= data_iso.max()  # normalize the projection\n\n# Isotropic chemical shift projection of the tensor distribution dataset.\nf_sol_iso = f_sol.sum(axis=(0, 1))\n\n# Isotropic chemical shift projection of the tensor distribution for the Q4 region.\nQ4_region_iso = Q4_region.sum(axis=(0, 1))\n\n# Isotropic chemical shift projection of the tensor distribution for the Q3 region.\nQ3_region_iso = Q3_region.sum(axis=(0, 1))\n\n# Normalize the three projections.\nf_sol_iso_max = f_sol_iso.max()\nf_sol_iso /= f_sol_iso_max\nQ4_region_iso /= f_sol_iso_max\nQ3_region_iso /= f_sol_iso_max\n\n# The plot of the different projections.\nplt.figure(figsize=(5.5, 3.5))\nax = plt.gca(projection=\"csdm\")\nax.plot(f_sol_iso, \"--k\", label=\"tensor\")\nax.plot(Q4_region_iso, \"r\", label=\"Q4\")\nax.plot(Q3_region_iso, \"b\", label=\"Q3\")\nax.plot(data_iso, \"-k\", label=\"MAT\")\nax.plot(data_iso - f_sol_iso - 0.1, \"gray\", label=\"residuals\")\nax.set_title(\"Isotropic projection\")\nax.invert_xaxis()\nplt.legend()\nplt.tight_layout()\nplt.show()"
-=======
-        "# Isotropic chemical shift projection of the 2D MAT dataset.\ndata_iso = data_object_truncated.sum(axis=0)\ndata_iso /= data_iso.max()  # normalize the projection\n\n# Isotropic chemical shift projection of the tensor distribution dataset.\nf_sol_iso = f_sol.sum(axis=(0, 1))\n\n# Isotropic chemical shift projection of the tensor distribution for the Q4 region.\nQ4_region_iso = Q4_region.sum(axis=(0, 1))\n\n# Isotropic chemical shift projection of the tensor distribution for the Q3 region.\nQ3_region_iso = Q3_region.sum(axis=(0, 1))\n\n# Normalize the three projections.\nf_sol_iso_max = f_sol_iso.max()\nf_sol_iso /= f_sol_iso_max\nQ4_region_iso /= f_sol_iso_max\nQ3_region_iso /= f_sol_iso_max\n\n# The plot of the different projections.\nplt.figure(figsize=(5.5, 3.5))\nax = plt.subplot(projection=\"csdm\")\nax.plot(f_sol_iso, \"--k\", label=\"tensor\")\nax.plot(Q4_region_iso, \"r\", label=\"Q4\")\nax.plot(Q3_region_iso, \"b\", label=\"Q3\")\nax.plot(data_iso, \"-k\", label=\"MAF\")\nax.plot(data_iso - f_sol_iso - 0.1, \"gray\", label=\"residuals\")\nax.set_title(\"Isotropic projection\")\nax.invert_xaxis()\nplt.legend()\nplt.tight_layout()\nplt.show()"
->>>>>>> 11c8d905
+        "# Isotropic chemical shift projection of the 2D MAT dataset.\ndata_iso = data_object_truncated.sum(axis=0)\ndata_iso /= data_iso.max()  # normalize the projection\n\n# Isotropic chemical shift projection of the tensor distribution dataset.\nf_sol_iso = f_sol.sum(axis=(0, 1))\n\n# Isotropic chemical shift projection of the tensor distribution for the Q4 region.\nQ4_region_iso = Q4_region.sum(axis=(0, 1))\n\n# Isotropic chemical shift projection of the tensor distribution for the Q3 region.\nQ3_region_iso = Q3_region.sum(axis=(0, 1))\n\n# Normalize the three projections.\nf_sol_iso_max = f_sol_iso.max()\nf_sol_iso /= f_sol_iso_max\nQ4_region_iso /= f_sol_iso_max\nQ3_region_iso /= f_sol_iso_max\n\n# The plot of the different projections.\nplt.figure(figsize=(5.5, 3.5))\nax = plt.subplot(projection=\"csdm\")\nax.plot(f_sol_iso, \"--k\", label=\"tensor\")\nax.plot(Q4_region_iso, \"r\", label=\"Q4\")\nax.plot(Q3_region_iso, \"b\", label=\"Q3\")\nax.plot(data_iso, \"-k\", label=\"MAT\")\nax.plot(data_iso - f_sol_iso - 0.1, \"gray\", label=\"residuals\")\nax.set_title(\"Isotropic projection\")\nax.invert_xaxis()\nplt.legend()\nplt.tight_layout()\nplt.show()"
       ]
     },
     {
