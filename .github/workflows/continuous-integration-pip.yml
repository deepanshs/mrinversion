<<<<<<< HEAD
# This workflow will install Python dependencies, run tests and lint with a variety of Python versions
# For more information see: https://help.github.com/actions/language-and-framework-guides/using-python-with-github-actions

name: CI

on:
  push:
    branches: [master]
  pull_request:
    branches: [master]

jobs:
  code_lint:
    runs-on: ubuntu-latest
    strategy:
      matrix:
        python-version: ["3.11"]

    steps:
      - name: Checkout
        uses: actions/checkout@v4
      - name: Set up Python ${{ matrix.python-version }}
        uses: actions/setup-python@v5
        with:
          python-version: ${{ matrix.python-version }}
      - name: Install dependencies
        run: |
          python -m pip install --upgrade pip
          pip install flake8
      - name: Lint with flake8
        run: |
          # stop the build if there are Python syntax errors or undefined names
          flake8 . --count --select=B,C,E,F,W,T,N8 --ignore=E203 --max-line-length=88 --show-source --statistics --exclude="examples/* docs/* build/* utils.py"
          # exit-zero treats all errors as warnings. The GitHub editor is 127 chars wide
          flake8 . --count --exit-zero --max-complexity=10 --max-line-length=88 --statistics --exclude="examples/* docs/* build/* utils.py"

  test_os:
    needs: [code_lint]
    runs-on: "ubuntu-latest"
    strategy:
      matrix:
        python-version: ["3.10", "3.11", "3.12", "3.13"]

    steps:
      - name: Checkout
        uses: actions/checkout@v4

      - name: Set up Python ${{ matrix.python-version }}
        uses: actions/setup-python@v5
        with:
          python-version: ${{ matrix.python-version }}

      - name: Install dependencies
        run: |
          python -m pip install --upgrade pip
          pip install setuptools
          pip install -r requirements-dev.txt

      - name: Build and install package from source
        run: python setup.py develop

      - name: Test with pytest
        run: pytest --cov=./ --cov-report=xml

      - name: Upload coverage
        uses: codecov/codecov-action@v5.4.3
=======
# This workflow will install Python dependencies, run tests and lint with a variety of Python versions
# For more information see: https://help.github.com/actions/language-and-framework-guides/using-python-with-github-actions

name: CI

on:
  push:
    branches: [master]
  pull_request:
    branches: [master]

jobs:
  code_lint:
    runs-on: ubuntu-latest
    strategy:
      matrix:
        python-version: ["3.11"]

    steps:
      - name: Checkout
        uses: actions/checkout@v5
      - name: Set up Python ${{ matrix.python-version }}
        uses: actions/setup-python@v6
        with:
          python-version: ${{ matrix.python-version }}
      - name: Install dependencies
        run: |
          python -m pip install --upgrade pip
          pip install flake8
      - name: Lint with flake8
        run: |
          # stop the build if there are Python syntax errors or undefined names
          flake8 . --count --select=B,C,E,F,W,T,N8 --ignore=E203 --max-line-length=88 --show-source --statistics --exclude="examples/* docs/* build/* utils.py"
          # exit-zero treats all errors as warnings. The GitHub editor is 127 chars wide
          flake8 . --count --exit-zero --max-complexity=10 --max-line-length=88 --statistics --exclude="examples/* docs/* build/* utils.py"

  test_os:
    needs: [code_lint]
    runs-on: "ubuntu-latest"
    strategy:
      matrix:
        python-version: ["3.10", "3.11", "3.12", "3.13"]

    steps:
      - name: Checkout
        uses: actions/checkout@v5

      - name: Set up Python ${{ matrix.python-version }}
        uses: actions/setup-python@v6
        with:
          python-version: ${{ matrix.python-version }}

      - name: Install dependencies
        run: |
          python -m pip install --upgrade pip
          pip install setuptools
          pip install -r requirements-dev.txt

      - name: Build and install package from source
        run: python setup.py develop

      - name: Test with pytest
        run: pytest --cov=./ --cov-report=xml

      - name: Upload coverage
        uses: codecov/codecov-action@v5.5.1
>>>>>>> 9bb390d2
<|MERGE_RESOLUTION|>--- conflicted
+++ resolved
@@ -1,135 +1,66 @@
-<<<<<<< HEAD
-# This workflow will install Python dependencies, run tests and lint with a variety of Python versions
-# For more information see: https://help.github.com/actions/language-and-framework-guides/using-python-with-github-actions
-
-name: CI
-
-on:
-  push:
-    branches: [master]
-  pull_request:
-    branches: [master]
-
-jobs:
-  code_lint:
-    runs-on: ubuntu-latest
-    strategy:
-      matrix:
-        python-version: ["3.11"]
-
-    steps:
-      - name: Checkout
-        uses: actions/checkout@v4
-      - name: Set up Python ${{ matrix.python-version }}
-        uses: actions/setup-python@v5
-        with:
-          python-version: ${{ matrix.python-version }}
-      - name: Install dependencies
-        run: |
-          python -m pip install --upgrade pip
-          pip install flake8
-      - name: Lint with flake8
-        run: |
-          # stop the build if there are Python syntax errors or undefined names
-          flake8 . --count --select=B,C,E,F,W,T,N8 --ignore=E203 --max-line-length=88 --show-source --statistics --exclude="examples/* docs/* build/* utils.py"
-          # exit-zero treats all errors as warnings. The GitHub editor is 127 chars wide
-          flake8 . --count --exit-zero --max-complexity=10 --max-line-length=88 --statistics --exclude="examples/* docs/* build/* utils.py"
-
-  test_os:
-    needs: [code_lint]
-    runs-on: "ubuntu-latest"
-    strategy:
-      matrix:
-        python-version: ["3.10", "3.11", "3.12", "3.13"]
-
-    steps:
-      - name: Checkout
-        uses: actions/checkout@v4
-
-      - name: Set up Python ${{ matrix.python-version }}
-        uses: actions/setup-python@v5
-        with:
-          python-version: ${{ matrix.python-version }}
-
-      - name: Install dependencies
-        run: |
-          python -m pip install --upgrade pip
-          pip install setuptools
-          pip install -r requirements-dev.txt
-
-      - name: Build and install package from source
-        run: python setup.py develop
-
-      - name: Test with pytest
-        run: pytest --cov=./ --cov-report=xml
-
-      - name: Upload coverage
-        uses: codecov/codecov-action@v5.4.3
-=======
-# This workflow will install Python dependencies, run tests and lint with a variety of Python versions
-# For more information see: https://help.github.com/actions/language-and-framework-guides/using-python-with-github-actions
-
-name: CI
-
-on:
-  push:
-    branches: [master]
-  pull_request:
-    branches: [master]
-
-jobs:
-  code_lint:
-    runs-on: ubuntu-latest
-    strategy:
-      matrix:
-        python-version: ["3.11"]
-
-    steps:
-      - name: Checkout
-        uses: actions/checkout@v5
-      - name: Set up Python ${{ matrix.python-version }}
-        uses: actions/setup-python@v6
-        with:
-          python-version: ${{ matrix.python-version }}
-      - name: Install dependencies
-        run: |
-          python -m pip install --upgrade pip
-          pip install flake8
-      - name: Lint with flake8
-        run: |
-          # stop the build if there are Python syntax errors or undefined names
-          flake8 . --count --select=B,C,E,F,W,T,N8 --ignore=E203 --max-line-length=88 --show-source --statistics --exclude="examples/* docs/* build/* utils.py"
-          # exit-zero treats all errors as warnings. The GitHub editor is 127 chars wide
-          flake8 . --count --exit-zero --max-complexity=10 --max-line-length=88 --statistics --exclude="examples/* docs/* build/* utils.py"
-
-  test_os:
-    needs: [code_lint]
-    runs-on: "ubuntu-latest"
-    strategy:
-      matrix:
-        python-version: ["3.10", "3.11", "3.12", "3.13"]
-
-    steps:
-      - name: Checkout
-        uses: actions/checkout@v5
-
-      - name: Set up Python ${{ matrix.python-version }}
-        uses: actions/setup-python@v6
-        with:
-          python-version: ${{ matrix.python-version }}
-
-      - name: Install dependencies
-        run: |
-          python -m pip install --upgrade pip
-          pip install setuptools
-          pip install -r requirements-dev.txt
-
-      - name: Build and install package from source
-        run: python setup.py develop
-
-      - name: Test with pytest
-        run: pytest --cov=./ --cov-report=xml
-
-      - name: Upload coverage
-        uses: codecov/codecov-action@v5.5.1
->>>>>>> 9bb390d2
+# This workflow will install Python dependencies, run tests and lint with a variety of Python versions
+# For more information see: https://help.github.com/actions/language-and-framework-guides/using-python-with-github-actions
+
+name: CI
+
+on:
+  push:
+    branches: [master]
+  pull_request:
+    branches: [master]
+
+jobs:
+  code_lint:
+    runs-on: ubuntu-latest
+    strategy:
+      matrix:
+        python-version: ["3.11"]
+
+    steps:
+      - name: Checkout
+        uses: actions/checkout@v5
+      - name: Set up Python ${{ matrix.python-version }}
+        uses: actions/setup-python@v6
+        with:
+          python-version: ${{ matrix.python-version }}
+      - name: Install dependencies
+        run: |
+          python -m pip install --upgrade pip
+          pip install flake8
+      - name: Lint with flake8
+        run: |
+          # stop the build if there are Python syntax errors or undefined names
+          flake8 . --count --select=B,C,E,F,W,T,N8 --ignore=E203 --max-line-length=88 --show-source --statistics --exclude="examples/* docs/* build/* utils.py"
+          # exit-zero treats all errors as warnings. The GitHub editor is 127 chars wide
+          flake8 . --count --exit-zero --max-complexity=10 --max-line-length=88 --statistics --exclude="examples/* docs/* build/* utils.py"
+
+  test_os:
+    needs: [code_lint]
+    runs-on: "ubuntu-latest"
+    strategy:
+      matrix:
+        python-version: ["3.10", "3.11", "3.12", "3.13"]
+
+    steps:
+      - name: Checkout
+        uses: actions/checkout@v5
+
+      - name: Set up Python ${{ matrix.python-version }}
+        uses: actions/setup-python@v6
+        with:
+          python-version: ${{ matrix.python-version }}
+
+      - name: Install dependencies
+        run: |
+          python -m pip install --upgrade pip
+          pip install setuptools
+          pip install -r requirements-dev.txt
+
+      - name: Build and install package from source
+        run: python setup.py develop
+
+      - name: Test with pytest
+        run: pytest --cov=./ --cov-report=xml
+
+      - name: Upload coverage
+        uses: codecov/codecov-action@v5.5.1