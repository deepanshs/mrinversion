--- conflicted
+++ resolved
@@ -36,74 +36,7 @@
 
   test_os:
     needs: [code_lint]
-<<<<<<< HEAD
-    runs-on: ubuntu-latest
-    strategy:
-      matrix:
-        python-version: [3.9, "3.10", "3.11"]
-
-    steps:
-      - name: Checkout
-        uses: actions/checkout@v4
-
-      - name: Set up Python ${{ matrix.python-version }}
-        uses: actions/setup-python@v5
-        with:
-          python-version: ${{ matrix.python-version }}
-
-      - name: Install dependencies
-        run: |
-          python -m pip install --upgrade pip
-          pip install setuptools
-          pip install -r requirements-dev.txt
-
-      - name: Build and install package from source
-        run: python setup.py develop
-
-      - name: Test with pytest
-        run: pytest --cov=./ --cov-report=xml
-
-      - name: Upload coverage
-        uses: codecov/codecov-action@v5.1.2
-
-  # test-windows:
-  #   needs: [code_lint]
-  #   runs-on: "windows-latest"
-  #   strategy:
-  #     matrix:
-  #       python-version: ["3.10", "3.11"]
-
-  #   steps:
-  #     - name: Checkout
-  #       uses: actions/checkout@v4
-
-  #     - name: Set up Python ${{ matrix.python-version }}
-  #       uses: actions/setup-python@v5
-  #       with:
-  #         python-version: ${{ matrix.python-version }}
-
-  #     - name: Install dependencies
-  #       run: |
-  #         C:\msys64\pacman -S mingw-w64-x86_64-openblas
-  #         python -m pip install --upgrade pip
-  #         pip install setuptools
-  #         pip install -r requirements-dev.txt
-
-  #     - name: Build and install package from source
-  #       run: python setup.py develop
-
-  #     - name: Test with pytest
-  #       run: pytest --cov=./ --cov-report=xml
-
-  #     - name: Upload coverage
-  #       uses: codecov/codecov-action@v5.1.2
-
-  testing_mac_intel:
-    needs: [code_lint]
-    runs-on: "macos-13"
-=======
     runs-on: "ubuntu-latest"
->>>>>>> 2f4e4ab5
     strategy:
       matrix:
         python-version: ["3.10", "3.11", "3.12", "3.13"]
