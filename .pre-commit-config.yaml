default_language_version:
  python: python
default_stages: [commit, push, manual]
repos:
  - repo: https://github.com/ambv/black
<<<<<<< HEAD
    rev: 22.12.0
=======
    rev: 22.10.0
>>>>>>> f7675780
    hooks:
      - id: black
        name: black
        entry: black
        require_serial: true
        types: [python]
        files: \.pyi?$

  - repo: https://github.com/asottile/pyupgrade
<<<<<<< HEAD
    rev: v3.3.1
=======
    rev: v3.1.0
>>>>>>> f7675780
    hooks:
      - id: pyupgrade
        args: ["--py37-plus"]

  - repo: https://github.com/asottile/blacken-docs
    rev: v1.12.1
    hooks:
      - id: blacken-docs
        additional_dependencies: [black]
        language: python

  - repo: https://github.com/pre-commit/pre-commit-hooks
    rev: v4.4.0
    hooks:
      - id: check-yaml
      - id: check-added-large-files
      - id: check-case-conflict
      - id: check-docstring-first
      - id: mixed-line-ending
      - id: detect-private-key
      - id: end-of-file-fixer
        exclude: docs/notebooks/
      - id: trailing-whitespace
        types: [text]
      - id: debug-statements
        name: Debug Statements (Python)
        description: Check for debugger imports and py37+ `breakpoint()` calls in python source.
        entry: debug-statement-hook
        language: python
        types: [python]

  - repo: https://github.com/pycqa/flake8
    rev: "6.0.0"
    hooks:
      - id: flake8
        language: python

  - repo: https://github.com/asottile/reorder_python_imports
<<<<<<< HEAD
    rev: v3.9.0
=======
    rev: v3.8.5
>>>>>>> f7675780
    hooks:
      - id: reorder-python-imports
        name: Reorder python imports
        description: This hook reorders imports in python files.
        entry: reorder-python-imports
        language: python
        types: [python]
        minimum_pre_commit_version: "0.15.0"
        exclude: (examples|setup.py)<|MERGE_RESOLUTION|>--- conflicted
+++ resolved
@@ -3,11 +3,7 @@
 default_stages: [commit, push, manual]
 repos:
   - repo: https://github.com/ambv/black
-<<<<<<< HEAD
     rev: 22.12.0
-=======
-    rev: 22.10.0
->>>>>>> f7675780
     hooks:
       - id: black
         name: black
@@ -17,11 +13,7 @@
         files: \.pyi?$
 
   - repo: https://github.com/asottile/pyupgrade
-<<<<<<< HEAD
     rev: v3.3.1
-=======
-    rev: v3.1.0
->>>>>>> f7675780
     hooks:
       - id: pyupgrade
         args: ["--py37-plus"]
@@ -60,11 +52,7 @@
         language: python
 
   - repo: https://github.com/asottile/reorder_python_imports
-<<<<<<< HEAD
     rev: v3.9.0
-=======
-    rev: v3.8.5
->>>>>>> f7675780
     hooks:
       - id: reorder-python-imports
         name: Reorder python imports
