default_language_version:
  python: python
default_stages: [commit, push, manual]
repos:
  - repo: https://github.com/ambv/black
<<<<<<< HEAD
    rev: 20.8b1
=======
    rev: 21.5b2
>>>>>>> 11c8d905
    hooks:
      - id: black
        name: black
        entry: black
        language_version: python
        require_serial: true
        types: [python]
        files: \.pyi?$

  - repo: https://github.com/asottile/blacken-docs
    rev: v1.10.0
    hooks:
      - id: blacken-docs
        additional_dependencies: [black]
        language: python
        language_version: python

  - repo: https://github.com/pre-commit/pre-commit-hooks
    rev: v3.4.0
    hooks:
      - id: check-yaml
        language: python
      - id: check-added-large-files
        language: python
      - id: fix-encoding-pragma
        language: python
      - id: check-docstring-first
        language: python
      - id: end-of-file-fixer
        language: python
        exclude: docs/notebooks/
      - id: trailing-whitespace
        language: python
        types: [text]
      - id: debug-statements
        name: Debug Statements (Python)
        description: Check for debugger imports and py37+ `breakpoint()` calls in python source.
        entry: debug-statement-hook
        language: python
        types: [python]

  - repo: https://gitlab.com/pycqa/flake8
<<<<<<< HEAD
    rev: "3.8.4"
=======
    rev: "3.9.2"
>>>>>>> 11c8d905
    hooks:
      - id: flake8
        language: python

  - repo: https://github.com/asottile/reorder_python_imports
<<<<<<< HEAD
    rev: v2.4.0
=======
    rev: v2.5.0
>>>>>>> 11c8d905
    hooks:
      - id: reorder-python-imports
        name: Reorder python imports
        description: This hook reorders imports in python files.
        entry: reorder-python-imports
        language: python
        types: [python]
        minimum_pre_commit_version: "0.15.0"
        exclude: (examples|setup.py)<|MERGE_RESOLUTION|>--- conflicted
+++ resolved
@@ -3,11 +3,7 @@
 default_stages: [commit, push, manual]
 repos:
   - repo: https://github.com/ambv/black
-<<<<<<< HEAD
-    rev: 20.8b1
-=======
     rev: 21.5b2
->>>>>>> 11c8d905
     hooks:
       - id: black
         name: black
@@ -50,21 +46,13 @@
         types: [python]
 
   - repo: https://gitlab.com/pycqa/flake8
-<<<<<<< HEAD
-    rev: "3.8.4"
-=======
     rev: "3.9.2"
->>>>>>> 11c8d905
     hooks:
       - id: flake8
         language: python
 
   - repo: https://github.com/asottile/reorder_python_imports
-<<<<<<< HEAD
-    rev: v2.4.0
-=======
     rev: v2.5.0
->>>>>>> 11c8d905
     hooks:
       - id: reorder-python-imports
         name: Reorder python imports
