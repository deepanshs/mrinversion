[flake8]
ignore = E203
<<<<<<< HEAD
exclude = .eggs,*.egg,build, mrinversion/utils.py
=======
exclude = .eggs, *.egg,build, mrinversion/kernel/__init__.py, mrinversion/utils.py
>>>>>>> 11c8d905
filename = *.pyx, *.px*, *py
max-line-length = 88
max-complexity = 10
select = C,E,F,W,N8
count = True
statistics = True<|MERGE_RESOLUTION|>--- conflicted
+++ resolved
@@ -1,10 +1,6 @@
 [flake8]
 ignore = E203
-<<<<<<< HEAD
-exclude = .eggs,*.egg,build, mrinversion/utils.py
-=======
 exclude = .eggs, *.egg,build, mrinversion/kernel/__init__.py, mrinversion/utils.py
->>>>>>> 11c8d905
 filename = *.pyx, *.px*, *py
 max-line-length = 88
 max-complexity = 10
