<<<<<<< HEAD
=======
from mrinversion.kernel.quad_aniso import DAS  # NOQA
from mrinversion.kernel.quad_aniso import MQMAS  # NOQA
from mrinversion.kernel.quad_aniso import SL_MQMAS  # NOQA
from mrinversion.kernel.quad_aniso import SL_MQMASnodist
>>>>>>> 0c005ede
from mrinversion.kernel.csa_aniso import MAF  # NOQA
from mrinversion.kernel.csa_aniso import ShieldingPALineshape  # NOQA
from mrinversion.kernel.csa_aniso import SpinningSidebands  # NOQA
from mrinversion.kernel.quad_aniso import DAS  # NOQA
from mrinversion.kernel.quad_aniso import MQMAS  # NOQA
from mrinversion.kernel.quad_aniso import SL_MQMAS  # NOQA
from mrinversion.kernel.quad_aniso import SL_MQMASnodist

# from mrinversion.kernel.quad_aniso import MQMAS  # NOQA<|MERGE_RESOLUTION|>--- conflicted
+++ resolved
@@ -1,16 +1,13 @@
-<<<<<<< HEAD
-=======
-from mrinversion.kernel.quad_aniso import DAS  # NOQA
-from mrinversion.kernel.quad_aniso import MQMAS  # NOQA
-from mrinversion.kernel.quad_aniso import SL_MQMAS  # NOQA
-from mrinversion.kernel.quad_aniso import SL_MQMASnodist
->>>>>>> 0c005ede
-from mrinversion.kernel.csa_aniso import MAF  # NOQA
-from mrinversion.kernel.csa_aniso import ShieldingPALineshape  # NOQA
-from mrinversion.kernel.csa_aniso import SpinningSidebands  # NOQA
-from mrinversion.kernel.quad_aniso import DAS  # NOQA
-from mrinversion.kernel.quad_aniso import MQMAS  # NOQA
-from mrinversion.kernel.quad_aniso import SL_MQMAS  # NOQA
-from mrinversion.kernel.quad_aniso import SL_MQMASnodist
-
-# from mrinversion.kernel.quad_aniso import MQMAS  # NOQA+from mrinversion.kernel.quad_aniso import DAS  # NOQA
+from mrinversion.kernel.quad_aniso import MQMAS  # NOQA
+from mrinversion.kernel.quad_aniso import SL_MQMAS  # NOQA
+from mrinversion.kernel.quad_aniso import SL_MQMASnodist
+from mrinversion.kernel.csa_aniso import MAF  # NOQA
+from mrinversion.kernel.csa_aniso import ShieldingPALineshape  # NOQA
+from mrinversion.kernel.csa_aniso import SpinningSidebands  # NOQA
+from mrinversion.kernel.quad_aniso import DAS  # NOQA
+from mrinversion.kernel.quad_aniso import MQMAS  # NOQA
+from mrinversion.kernel.quad_aniso import SL_MQMAS  # NOQA
+from mrinversion.kernel.quad_aniso import SL_MQMASnodist
+
+# from mrinversion.kernel.quad_aniso import MQMAS  # NOQA