--- conflicted
+++ resolved
@@ -1,558 +1,410 @@
-import warnings
-
-import csdmpy as cp
-import numpy as np
-<<<<<<< HEAD
-from mrsimulator import Simulator
-from mrsimulator import SpinSystem
-from mrsimulator.method import Method
-from mrsimulator.utils import get_spectral_dimensions
-=======
-from mrsimulator.utils import get_spectral_dimensions
-
-from mrsimulator import Simulator
-from mrsimulator import SpinSystem
-from mrsimulator.method import Method
->>>>>>> 0c005ede
-
-from mrinversion.kernel.base import LineShape
-
-
-class DAS(LineShape):
-    def __init__(
-        self,
-        anisotropic_dimension,
-        inverse_kernel_dimension,
-        channel,
-        magnetic_flux_density="9.4 T",
-        rotor_angle="54.735 deg",
-        rotor_frequency="600 Hz",
-        number_of_sidebands=None,
-    ):
-        super().__init__(
-            anisotropic_dimension,
-            inverse_kernel_dimension,
-            channel,
-            magnetic_flux_density,
-            rotor_angle,
-            rotor_frequency,
-            number_of_sidebands,
-            # "DAS",
-        )
-
-<<<<<<< HEAD
-    def kernel(self, supersampling, eta_bound=1):
-=======
-    def kernel(self, supersampling, eta_bound = 1):
->>>>>>> 0c005ede
-        # update method for DAS spectra events
-        das_event = dict(
-            transition_queries=[{"ch1": {"P": [-1], "D": [0]}}],
-            freq_contrib=["Quad2_4"],
-        )
-        self.method_args["spectral_dimensions"][0]["events"] = [das_event]
-
-        method = Method.parse_dict_with_units(self.method_args)
-        isotope = self.method_args["channels"][0]
-<<<<<<< HEAD
-
-        if eta_bound == 1:
-            Cq, eta = self._get_zeta_eta(supersampling, eta_bound)
-        else:
-            Cq, eta, abundances = self._get_zeta_eta(supersampling, eta_bound)
-
-        if eta_bound == 1:
-            spin_systems = [
-                SpinSystem(
-                    sites=[dict(isotope=isotope, quadrupolar=dict(Cq=cq_, eta=e))]
-                )
-=======
-        
-        if eta_bound == 1:
-            Cq, eta = self._get_zeta_eta(supersampling, eta_bound)
-        else: 
-            Cq, eta, abundances = self._get_zeta_eta(supersampling, eta_bound)
-       
-        if eta_bound == 1:
-            spin_systems = [
-                SpinSystem(sites=[dict(isotope=isotope, quadrupolar=dict(Cq=cq_, eta=e))])
->>>>>>> 0c005ede
-                for cq_, e in zip(Cq, eta)
-            ]
-        else:
-            spin_systems = [
-<<<<<<< HEAD
-                SpinSystem(
-                    sites=[dict(isotope=isotope, quadrupolar=dict(Cq=cq_, eta=e))],
-                    abundance=abun,
-                )
-                for cq_, e, abun in zip(Cq, eta, abundances)
-=======
-                SpinSystem(sites=[dict(isotope=isotope, quadrupolar=dict(Cq=cq_, eta=e))], abundance=abun)
-                for cq_, e,abun in zip(Cq, eta,abundances)
->>>>>>> 0c005ede
-            ]
-        sim = Simulator()
-        sim.config.number_of_sidebands = self.number_of_sidebands
-        sim.config.decompose_spectrum = "spin_system"
-
-        sim.spin_systems = spin_systems
-        sim.methods = [method]
-        sim.run(pack_as_csdm=False)
-
-        amp = sim.methods[0].simulation.real
-<<<<<<< HEAD
-
-=======
-        
->>>>>>> 0c005ede
-        return self._averaged_kernel(amp, supersampling)
-
-
-class MQMAS(LineShape):
-    def __init__(
-        self,
-        anisotropic_dimension,
-        inverse_kernel_dimension,
-        channel,
-        magnetic_flux_density="9.4 T",
-        rotor_angle="54.735 deg",
-        rotor_frequency="600 Hz",
-        number_of_sidebands=None,
-    ):
-        super().__init__(
-            anisotropic_dimension,
-            inverse_kernel_dimension,
-            channel,
-            magnetic_flux_density,
-            rotor_angle,
-            rotor_frequency,
-            number_of_sidebands,
-        )
-
-<<<<<<< HEAD
-    def kernel(self, supersampling, eta_bound=1):
-        # update method for DAS spectra events
-        mqmas_events = [
-            dict(fraction=-9 / 50, transition_queries=[{"ch1": {"P": [-3], "D": [0]}}]),
-            dict(fraction=27 / 50, transition_queries=[{"ch1": {"P": [-1], "D": [0]}}]),
-        ]
-
-=======
-    def kernel(self, supersampling, eta_bound = 1):
-        # update method for DAS spectra events
-        mqmas_events = [
-            dict(
-                fraction= -9/50,
-                transition_queries=[{"ch1": {"P": [-3], "D": [0]}}]
-            ),
-            dict(
-                fraction= 27/50,
-                transition_queries=[{"ch1": {"P": [-1], "D": [0]}}]
-            ),
-        ]
-        
->>>>>>> 0c005ede
-        self.method_args["spectral_dimensions"][0]["events"] = mqmas_events
-
-        method = Method.parse_dict_with_units(self.method_args)
-        isotope = self.method_args["channels"][0]
-<<<<<<< HEAD
-
-        Cq, eta, abundances = self._get_zeta_eta(
-            supersampling, eta_bound, calc_pos=True
-        )
-
-        spin_systems = [
-            SpinSystem(
-                sites=[dict(isotope=isotope, quadrupolar=dict(Cq=cq_, eta=e))],
-                abundance=abun,
-            )
-            for cq_, e, abun in zip(Cq, eta, abundances)
-=======
-        
-        Cq, eta, abundances = self._get_zeta_eta(supersampling, eta_bound, calc_pos=True)
-        
-        spin_systems = [
-            SpinSystem(sites=[dict(isotope=isotope, quadrupolar=dict(Cq=cq_, eta=e))], abundance=abun)
-            for cq_, e,abun in zip(Cq, eta,abundances)
->>>>>>> 0c005ede
-        ]
-        sim = Simulator()
-        sim.config.number_of_sidebands = self.number_of_sidebands
-        sim.config.decompose_spectrum = "spin_system"
-
-        sim.spin_systems = spin_systems
-        sim.methods = [method]
-        sim.run(pack_as_csdm=False)
-
-        amp = sim.methods[0].simulation.real
-
-<<<<<<< HEAD
-        warnings.warn(
-            "This kernel is intended to be used with xygrid='mirrored', since we cannot distinguish +Cq from -Cq from an NMR experiment.  If you know the sign of Cq from other means, you can restrict the grid using xygrid='positive' or xygrid='negative."
-        )
-
-        return self._averaged_kernel(amp, supersampling)
-
-=======
-        warnings.warn("This kernel is intended to be used with xygrid='mirrored', since we cannot distinguish +Cq from -Cq from an NMR experiment.  If you know the sign of Cq from other means, you can restrict the grid using xygrid='positive' or xygrid='negative.")
-
-        return self._averaged_kernel(amp, supersampling)
-    
->>>>>>> 0c005ede
-
-class SL_MQMASnodist(LineShape):
-    def __init__(
-        self,
-        anisotropic_dimension,
-        inverse_kernel_dimension,
-        channel,
-        exp_dict,
-        magnetic_flux_density="9.4 T",
-        rotor_angle="54.735 deg",
-        rotor_frequency="600 Hz",
-        number_of_sidebands=None,
-    ):
-        super().__init__(
-            anisotropic_dimension,
-            inverse_kernel_dimension,
-            channel,
-            magnetic_flux_density,
-            rotor_angle,
-            rotor_frequency,
-            number_of_sidebands,
-        )
-        self.exp_dict = exp_dict
-        self.anisotropic_dimension = anisotropic_dimension
-
-<<<<<<< HEAD
-    def kernel(self, supersampling, eta_bound=1):
-        import sys
-
-        sys.path.insert(0, "/home/lexicon2810/github-repos-WSL/mrsmqmas")
-        # import src.processing as smproc
-        import src.simulation as smsim
-
-        # import src.fitting as smfit
-
-        isotope = self.method_args["channels"][0]
-        if eta_bound == 1:
-            Cq, eta = self._get_zeta_eta(supersampling, eta_bound)
-        else:
-=======
-    def kernel(self, supersampling, eta_bound = 1):
-        import sys
-        sys.path.insert(0, '/home/lexicon2810/github-repos-WSL/mrsmqmas')
-        # import src.processing as smproc
-        import src.simulation as smsim
-        # import src.fitting as smfit
-        
-        isotope = self.method_args["channels"][0]
-        if eta_bound == 1:
-            Cq, eta = self._get_zeta_eta(supersampling, eta_bound)
-        else: 
->>>>>>> 0c005ede
-            Cq, eta, abundances = self._get_zeta_eta(supersampling, eta_bound)
-
-        if eta_bound == 1:
-            spin_systems = [
-<<<<<<< HEAD
-                SpinSystem(
-                    sites=[dict(isotope=isotope, quadrupolar=dict(Cq=cq_, eta=e))]
-                )
-=======
-                SpinSystem(sites=[dict(isotope=isotope, quadrupolar=dict(Cq=cq_, eta=e))])
->>>>>>> 0c005ede
-                for cq_, e in zip(Cq, eta)
-            ]
-        else:
-            spin_systems = [
-<<<<<<< HEAD
-                SpinSystem(
-                    sites=[dict(isotope=isotope, quadrupolar=dict(Cq=cq_, eta=e))],
-                    abundance=abun,
-                )
-                for cq_, e, abun in zip(Cq, eta, abundances)
-            ]
-
-        obj = cp.CSDM(dimensions=[self.anisotropic_dimension])
-        spec_dim = get_spectral_dimensions(obj)
-
-        amp = np.asarray(
-            [
-                smsim.simulate_onesite_lineshape(
-                    self.exp_dict,
-                    mysys,
-                    spec_dim[0],
-                    input_type="c0_c4",
-                    contribs="c0_c4",
-                    return_array=True,
-                    distorted=False,
-                )
-                for mysys in spin_systems
-            ]
-        )
-
-        warnings.warn(
-            "This kernel is intended to be used with xygrid='mirrored', since we cannot distinguish +Cq from -Cq from an NMR experiment.  If you know the sign of Cq from other means, you can restrict the grid using xygrid='positive' or xygrid='negative."
-        )
-        return self._averaged_kernel(amp, supersampling)
-
-=======
-                SpinSystem(sites=[dict(isotope=isotope, quadrupolar=dict(Cq=cq_, eta=e))], abundance=abun)
-                for cq_, e,abun in zip(Cq, eta,abundances)
-            ]
-        
-        obj = cp.CSDM(dimensions=[self.anisotropic_dimension])
-        spec_dim = get_spectral_dimensions(obj)
-
-        amp = np.asarray([smsim.simulate_onesite_lineshape(
-            self.exp_dict, 
-            mysys, 
-            spec_dim[0], 
-            input_type='c0_c4', 
-            contribs='c0_c4', 
-            return_array=True,
-            distorted=False) for mysys in spin_systems])
-        
-        warnings.warn("This kernel is intended to be used with xygrid='mirrored', since we cannot distinguish +Cq from -Cq from an NMR experiment.  If you know the sign of Cq from other means, you can restrict the grid using xygrid='positive' or xygrid='negative.")
-        return self._averaged_kernel(amp, supersampling)
-        
->>>>>>> 0c005ede
-
-class SL_MQMAS(LineShape):
-    def __init__(
-        self,
-        anisotropic_dimension,
-        inverse_kernel_dimension,
-        channel,
-        exp_dict,
-        magnetic_flux_density="9.4 T",
-        rotor_angle="54.735 deg",
-        rotor_frequency="600 Hz",
-        number_of_sidebands=None,
-    ):
-        super().__init__(
-            anisotropic_dimension,
-            inverse_kernel_dimension,
-            channel,
-            magnetic_flux_density,
-            rotor_angle,
-            rotor_frequency,
-            number_of_sidebands,
-        )
-        self.exp_dict = exp_dict
-        self.anisotropic_dimension = anisotropic_dimension
-
-<<<<<<< HEAD
-    def kernel(self, supersampling, eta_bound=1, cq_posneg=True):
-        import sys
-
-        sys.path.insert(0, "/home/lexicon2810/github-repos-WSL/mrsmqmas")
-        # import src.processing as smproc
-        import src.simulation as smsim
-
-        # import src.fitting as smfit
-
-=======
-    def kernel(self, supersampling, eta_bound = 1, cq_posneg=True):
-        import sys
-        sys.path.insert(0, '/home/lexicon2810/github-repos-WSL/mrsmqmas')
-        # import src.processing as smproc
-        import src.simulation as smsim
-        # import src.fitting as smfit
-        
->>>>>>> 0c005ede
-        isotope = self.method_args["channels"][0]
-
-        if eta_bound == 1 and cq_posneg:
-            Cq, eta = self._get_zeta_eta(supersampling, eta_bound)
-<<<<<<< HEAD
-        else:
-            Cq, eta, abundances = self._get_zeta_eta(
-                supersampling, eta_bound, cq_posneg
-            )
-
-        if eta_bound == 1:
-            spin_systems = [
-                SpinSystem(
-                    sites=[dict(isotope=isotope, quadrupolar=dict(Cq=cq_, eta=e))]
-                )
-=======
-        else: 
-            Cq, eta, abundances = self._get_zeta_eta(supersampling, eta_bound, cq_posneg)
-       
-        if eta_bound == 1:
-            spin_systems = [
-                SpinSystem(sites=[dict(isotope=isotope, quadrupolar=dict(Cq=cq_, eta=e))])
->>>>>>> 0c005ede
-                for cq_, e in zip(Cq, eta)
-            ]
-        else:
-            spin_systems = [
-<<<<<<< HEAD
-                SpinSystem(
-                    sites=[dict(isotope=isotope, quadrupolar=dict(Cq=cq_, eta=e))],
-                    abundance=abun,
-                )
-                for cq_, e, abun in zip(Cq, eta, abundances)
-            ]
-
-        obj = cp.CSDM(dimensions=[self.anisotropic_dimension])
-        spec_dim = get_spectral_dimensions(obj)
-
-        amp = np.asarray(
-            [
-                smsim.simulate_onesite_lineshape(
-                    self.exp_dict,
-                    mysys,
-                    spec_dim[0],
-                    input_type="c0_c4",
-                    contribs="c0_c4",
-                    return_array=True,
-                    distorted=True,
-                )
-                for mysys in spin_systems
-            ]
-        )
-
-        warnings.warn(
-            "This kernel is intended to be used with xygrid='mirrored', since we cannot distinguish +Cq from -Cq from an NMR experiment.  If you know the sign of Cq from other means, you can restrict the grid using xygrid='positive' or xygrid='negative."
-        )
-        return self._averaged_kernel(amp, supersampling)
-=======
-                SpinSystem(sites=[dict(isotope=isotope, quadrupolar=dict(Cq=cq_, eta=e))], abundance=abun)
-                for cq_, e,abun in zip(Cq, eta,abundances)
-            ]
-        
-        obj = cp.CSDM(dimensions=[self.anisotropic_dimension])
-        spec_dim = get_spectral_dimensions(obj)
-
-        amp = np.asarray([smsim.simulate_onesite_lineshape(
-            self.exp_dict, 
-            mysys, 
-            spec_dim[0], 
-            input_type='c0_c4', 
-            contribs='c0_c4', 
-            return_array=True,
-            distorted=True) for mysys in spin_systems])
-        
-        warnings.warn("This kernel is intended to be used with xygrid='mirrored', since we cannot distinguish +Cq from -Cq from an NMR experiment.  If you know the sign of Cq from other means, you can restrict the grid using xygrid='positive' or xygrid='negative.")
-        return self._averaged_kernel(amp, supersampling)
-    
-
-
->>>>>>> 0c005ede
-
-
-# from copy import deepcopy
-# import numpy as np
-# from mrsimulator import Simulator
-# from mrsimulator import SpinSystem
-# from mrsimulator.method import Method
-# from mrinversion.kernel.base import LineShape
-# class MQMAS(LineShape):
-#     """
-#     A generalized class for simulating the pure anisotropic NMR nuclear shielding
-#     line-shape kernel.
-#     Args:
-#         anisotropic_dimension: A Dimension object, or an equivalent dictionary
-#                 object. This dimension must represent the pure anisotropic
-#                 dimension.
-#         inverse_dimension: A list of two Dimension objects, or equivalent
-#                 dictionary objects representing the `x`-`y` coordinate grid.
-#         channel: The channel is an isotope symbol of the nuclei given as the atomic
-#             number followed by the atomic symbol, for example, `1H`, `13C`, and
-#             `29Si`. This nucleus must correspond to the recorded frequency
-#             resonances.
-#         magnetic_flux_density: The magnetic flux density of the external static
-#                 magnetic field. The default value is 9.4 T.
-#     """
-#     def __init__(
-#         self,
-#         anisotropic_dimension,
-#         inverse_dimension,
-#         channel,
-#         magnetic_flux_density="9.4 T",
-#     ):
-#         super().__init__(
-#             anisotropic_dimension,
-#             inverse_dimension,
-#             channel,
-#             magnetic_flux_density,
-#             rotor_angle=54.7356 * np.pi / 180,
-#             rotor_frequency=1e9,
-#             number_of_sidebands=1,
-#         )
-#     def kernel(self, supersampling=1):
-#         """
-#         Return the quadrupolar anisotropic line-shape kernel.
-#         Args:
-#             supersampling: An integer. Each cell is supersampled by the factor
-#                     `supersampling` along every dimension.
-#         Returns:
-#             A numpy array containing the line-shape kernel.
-#         """
-#         self.inverse_kernel_dimension[0].application["half"] = True
-#         args_ = deepcopy(self.method_args)
-#         args_["spectral_dimensions"][0]["events"] = [
-#             {"fraction": 27 / 17, "freq_contrib": ["Quad2_0"]},
-#             {"fraction": 1, "freq_contrib": ["Quad2_4"]},
-#         ]
-#         method = Method.parse_dict_with_units(args_)
-#         isotope = args_["channels"][0]
-#         zeta, eta = self._get_zeta_eta(supersampling)
-#         # new_size = zeta.size
-#         # n1, n2 = [item.count for item in self.inverse_kernel_dimension]
-#         # index = []
-#         # for i in range(n2):
-#         #     i_ = i * supersampling
-#         #     for j in range(supersampling):
-#         #         index = np.append(index, np.arange(n1 - i_) + (i_ + j) * n1 + i_)
-#         # index = np.asarray(index, dtype=int)
-#         # print(index)
-#         # zeta = zeta[index]
-#         # eta = eta[index]
-#         # larmor frequency from method.
-#         B0 = method.spectral_dimensions[0].events[0].magnetic_flux_density  # in T
-#         gamma = method.channels[0].gyromagnetic_ratio  # in MHz/T
-#         larmor_frequency = -gamma * B0  # in MHz
-#         for dim_i in self.inverse_kernel_dimension:
-#             if dim_i.origin_offset.value == 0:
-#                 dim_i.origin_offset = f"{abs(larmor_frequency)} MHz"
-#         spin_systems = [
-#             SpinSystem(sites=[dict(isotope=isotope, quadrupolar=dict(Cq=z, eta=e))])
-#             for z, e in zip(zeta, eta)
-#         ]
-#         dim = method.spectral_dimensions[0]
-#         if dim.origin_offset == 0:
-#             dim.origin_offset = larmor_frequency * 1e6  # in Hz
-#         sim = Simulator()
-#         sim.config.number_of_sidebands = self.number_of_sidebands
-#         sim.config.decompose_spectrum = "spin_system"
-#         sim.spin_systems = spin_systems
-#         sim.methods = [method]
-#         sim.run(pack_as_csdm=False)
-#         amp = sim.methods[0].simulation.real
-#         # amp2 = np.zeros((new_size, amp.shape[1]))
-#         # amp2 = (amp.T + amp) / 2.0
-#         # amp2[index] = amp
-#         # print(amp2.shape, amp.shape)
-#         kernel = self._averaged_kernel(amp, supersampling)
-#         # print(kernel.shape)
-#         n1, n2 = [item.count for item in self.inverse_kernel_dimension]
-#         shape = kernel.shape[0]
-#         kernel.shape = (shape, n1, n2)
-#         for i in range(n1):
-#             for j in range(n2):
-#                 if i > j:
-#                     kernel[:, i, j] = 0
-#         kernel.shape = (shape, n1 * n2)
-#         # if not half:
-#         #     return kernel
-#         index = np.where(kernel.sum(axis=0) != 0)[0]
-#         self.inverse_kernel_dimension[0].application["index"] = index.tolist()
-#         return kernel[:, index]
-#         #
-#         # return kernel.reshape(shape, n1 * n2)+import warnings
+
+import csdmpy as cp
+import numpy as np
+from mrsimulator import Simulator
+from mrsimulator import SpinSystem
+from mrsimulator.method import Method
+from mrsimulator.utils import get_spectral_dimensions
+
+from mrinversion.kernel.base import LineShape
+
+
+class DAS(LineShape):
+    def __init__(
+        self,
+        anisotropic_dimension,
+        inverse_kernel_dimension,
+        channel,
+        magnetic_flux_density="9.4 T",
+        rotor_angle="54.735 deg",
+        rotor_frequency="600 Hz",
+        number_of_sidebands=None,
+    ):
+        super().__init__(
+            anisotropic_dimension,
+            inverse_kernel_dimension,
+            channel,
+            magnetic_flux_density,
+            rotor_angle,
+            rotor_frequency,
+            number_of_sidebands,
+            # "DAS",
+        )
+
+    def kernel(self, supersampling, eta_bound=1):
+        # update method for DAS spectra events
+        das_event = dict(
+            transition_queries=[{"ch1": {"P": [-1], "D": [0]}}],
+            freq_contrib=["Quad2_4"],
+        )
+        self.method_args["spectral_dimensions"][0]["events"] = [das_event]
+
+        method = Method.parse_dict_with_units(self.method_args)
+        isotope = self.method_args["channels"][0]
+
+        if eta_bound == 1:
+            Cq, eta = self._get_zeta_eta(supersampling, eta_bound)
+        else:
+            Cq, eta, abundances = self._get_zeta_eta(supersampling, eta_bound)
+
+        if eta_bound == 1:
+            spin_systems = [
+                SpinSystem(
+                    sites=[dict(isotope=isotope, quadrupolar=dict(Cq=cq_, eta=e))]
+                )
+                for cq_, e in zip(Cq, eta)
+            ]
+        else:
+            spin_systems = [
+                SpinSystem(
+                    sites=[dict(isotope=isotope, quadrupolar=dict(Cq=cq_, eta=e))],
+                    abundance=abun,
+                )
+                for cq_, e, abun in zip(Cq, eta, abundances)
+            ]
+        sim = Simulator()
+        sim.config.number_of_sidebands = self.number_of_sidebands
+        sim.config.decompose_spectrum = "spin_system"
+
+        sim.spin_systems = spin_systems
+        sim.methods = [method]
+        sim.run(pack_as_csdm=False)
+
+        amp = sim.methods[0].simulation.real
+
+        return self._averaged_kernel(amp, supersampling)
+
+
+class MQMAS(LineShape):
+    def __init__(
+        self,
+        anisotropic_dimension,
+        inverse_kernel_dimension,
+        channel,
+        magnetic_flux_density="9.4 T",
+        rotor_angle="54.735 deg",
+        rotor_frequency="600 Hz",
+        number_of_sidebands=None,
+    ):
+        super().__init__(
+            anisotropic_dimension,
+            inverse_kernel_dimension,
+            channel,
+            magnetic_flux_density,
+            rotor_angle,
+            rotor_frequency,
+            number_of_sidebands,
+        )
+
+    def kernel(self, supersampling, eta_bound=1):
+        # update method for DAS spectra events
+        mqmas_events = [
+            dict(fraction=-9 / 50, transition_queries=[{"ch1": {"P": [-3], "D": [0]}}]),
+            dict(fraction=27 / 50, transition_queries=[{"ch1": {"P": [-1], "D": [0]}}]),
+        ]
+
+        self.method_args["spectral_dimensions"][0]["events"] = mqmas_events
+
+        method = Method.parse_dict_with_units(self.method_args)
+        isotope = self.method_args["channels"][0]
+
+        Cq, eta, abundances = self._get_zeta_eta(
+            supersampling, eta_bound, calc_pos=True
+        )
+
+        spin_systems = [
+            SpinSystem(
+                sites=[dict(isotope=isotope, quadrupolar=dict(Cq=cq_, eta=e))],
+                abundance=abun,
+            )
+            for cq_, e, abun in zip(Cq, eta, abundances)
+        ]
+        sim = Simulator()
+        sim.config.number_of_sidebands = self.number_of_sidebands
+        sim.config.decompose_spectrum = "spin_system"
+
+        sim.spin_systems = spin_systems
+        sim.methods = [method]
+        sim.run(pack_as_csdm=False)
+
+        amp = sim.methods[0].simulation.real
+
+        warnings.warn(
+            "This kernel is intended to be used with xygrid='mirrored', since we cannot distinguish +Cq from -Cq from an NMR experiment.  If you know the sign of Cq from other means, you can restrict the grid using xygrid='positive' or xygrid='negative."
+        )
+
+        return self._averaged_kernel(amp, supersampling)
+
+
+class SL_MQMASnodist(LineShape):
+    def __init__(
+        self,
+        anisotropic_dimension,
+        inverse_kernel_dimension,
+        channel,
+        exp_dict,
+        magnetic_flux_density="9.4 T",
+        rotor_angle="54.735 deg",
+        rotor_frequency="600 Hz",
+        number_of_sidebands=None,
+    ):
+        super().__init__(
+            anisotropic_dimension,
+            inverse_kernel_dimension,
+            channel,
+            magnetic_flux_density,
+            rotor_angle,
+            rotor_frequency,
+            number_of_sidebands,
+        )
+        self.exp_dict = exp_dict
+        self.anisotropic_dimension = anisotropic_dimension
+
+    def kernel(self, supersampling, eta_bound=1):
+        import sys
+
+        sys.path.insert(0, "/home/lexicon2810/github-repos-WSL/mrsmqmas")
+        # import src.processing as smproc
+        import src.simulation as smsim
+
+        # import src.fitting as smfit
+
+        isotope = self.method_args["channels"][0]
+        if eta_bound == 1:
+            Cq, eta = self._get_zeta_eta(supersampling, eta_bound)
+        else:
+            Cq, eta, abundances = self._get_zeta_eta(supersampling, eta_bound)
+
+        if eta_bound == 1:
+            spin_systems = [
+                SpinSystem(
+                    sites=[dict(isotope=isotope, quadrupolar=dict(Cq=cq_, eta=e))]
+                )
+                for cq_, e in zip(Cq, eta)
+            ]
+        else:
+            spin_systems = [
+                SpinSystem(
+                    sites=[dict(isotope=isotope, quadrupolar=dict(Cq=cq_, eta=e))],
+                    abundance=abun,
+                )
+                for cq_, e, abun in zip(Cq, eta, abundances)
+            ]
+
+        obj = cp.CSDM(dimensions=[self.anisotropic_dimension])
+        spec_dim = get_spectral_dimensions(obj)
+
+        amp = np.asarray(
+            [
+                smsim.simulate_onesite_lineshape(
+                    self.exp_dict,
+                    mysys,
+                    spec_dim[0],
+                    input_type="c0_c4",
+                    contribs="c0_c4",
+                    return_array=True,
+                    distorted=False,
+                )
+                for mysys in spin_systems
+            ]
+        )
+
+        warnings.warn(
+            "This kernel is intended to be used with xygrid='mirrored', since we cannot distinguish +Cq from -Cq from an NMR experiment.  If you know the sign of Cq from other means, you can restrict the grid using xygrid='positive' or xygrid='negative."
+        )
+        return self._averaged_kernel(amp, supersampling)
+
+
+class SL_MQMAS(LineShape):
+    def __init__(
+        self,
+        anisotropic_dimension,
+        inverse_kernel_dimension,
+        channel,
+        exp_dict,
+        magnetic_flux_density="9.4 T",
+        rotor_angle="54.735 deg",
+        rotor_frequency="600 Hz",
+        number_of_sidebands=None,
+    ):
+        super().__init__(
+            anisotropic_dimension,
+            inverse_kernel_dimension,
+            channel,
+            magnetic_flux_density,
+            rotor_angle,
+            rotor_frequency,
+            number_of_sidebands,
+        )
+        self.exp_dict = exp_dict
+        self.anisotropic_dimension = anisotropic_dimension
+
+    def kernel(self, supersampling, eta_bound=1, cq_posneg=True):
+        import sys
+
+        sys.path.insert(0, "/home/lexicon2810/github-repos-WSL/mrsmqmas")
+        # import src.processing as smproc
+        import src.simulation as smsim
+
+        # import src.fitting as smfit
+
+        isotope = self.method_args["channels"][0]
+
+        if eta_bound == 1 and cq_posneg:
+            Cq, eta = self._get_zeta_eta(supersampling, eta_bound)
+        else:
+            Cq, eta, abundances = self._get_zeta_eta(
+                supersampling, eta_bound, cq_posneg
+            )
+
+        if eta_bound == 1:
+            spin_systems = [
+                SpinSystem(
+                    sites=[dict(isotope=isotope, quadrupolar=dict(Cq=cq_, eta=e))]
+                )
+                for cq_, e in zip(Cq, eta)
+            ]
+        else:
+            spin_systems = [
+                SpinSystem(
+                    sites=[dict(isotope=isotope, quadrupolar=dict(Cq=cq_, eta=e))],
+                    abundance=abun,
+                )
+                for cq_, e, abun in zip(Cq, eta, abundances)
+            ]
+
+        obj = cp.CSDM(dimensions=[self.anisotropic_dimension])
+        spec_dim = get_spectral_dimensions(obj)
+
+        amp = np.asarray(
+            [
+                smsim.simulate_onesite_lineshape(
+                    self.exp_dict,
+                    mysys,
+                    spec_dim[0],
+                    input_type="c0_c4",
+                    contribs="c0_c4",
+                    return_array=True,
+                    distorted=True,
+                )
+                for mysys in spin_systems
+            ]
+        )
+
+        warnings.warn(
+            "This kernel is intended to be used with xygrid='mirrored', since we cannot distinguish +Cq from -Cq from an NMR experiment.  If you know the sign of Cq from other means, you can restrict the grid using xygrid='positive' or xygrid='negative."
+        )
+        return self._averaged_kernel(amp, supersampling)
+
+
+# from copy import deepcopy
+# import numpy as np
+# from mrsimulator import Simulator
+# from mrsimulator import SpinSystem
+# from mrsimulator.method import Method
+# from mrinversion.kernel.base import LineShape
+# class MQMAS(LineShape):
+#     """
+#     A generalized class for simulating the pure anisotropic NMR nuclear shielding
+#     line-shape kernel.
+#     Args:
+#         anisotropic_dimension: A Dimension object, or an equivalent dictionary
+#                 object. This dimension must represent the pure anisotropic
+#                 dimension.
+#         inverse_dimension: A list of two Dimension objects, or equivalent
+#                 dictionary objects representing the `x`-`y` coordinate grid.
+#         channel: The channel is an isotope symbol of the nuclei given as the atomic
+#             number followed by the atomic symbol, for example, `1H`, `13C`, and
+#             `29Si`. This nucleus must correspond to the recorded frequency
+#             resonances.
+#         magnetic_flux_density: The magnetic flux density of the external static
+#                 magnetic field. The default value is 9.4 T.
+#     """
+#     def __init__(
+#         self,
+#         anisotropic_dimension,
+#         inverse_dimension,
+#         channel,
+#         magnetic_flux_density="9.4 T",
+#     ):
+#         super().__init__(
+#             anisotropic_dimension,
+#             inverse_dimension,
+#             channel,
+#             magnetic_flux_density,
+#             rotor_angle=54.7356 * np.pi / 180,
+#             rotor_frequency=1e9,
+#             number_of_sidebands=1,
+#         )
+#     def kernel(self, supersampling=1):
+#         """
+#         Return the quadrupolar anisotropic line-shape kernel.
+#         Args:
+#             supersampling: An integer. Each cell is supersampled by the factor
+#                     `supersampling` along every dimension.
+#         Returns:
+#             A numpy array containing the line-shape kernel.
+#         """
+#         self.inverse_kernel_dimension[0].application["half"] = True
+#         args_ = deepcopy(self.method_args)
+#         args_["spectral_dimensions"][0]["events"] = [
+#             {"fraction": 27 / 17, "freq_contrib": ["Quad2_0"]},
+#             {"fraction": 1, "freq_contrib": ["Quad2_4"]},
+#         ]
+#         method = Method.parse_dict_with_units(args_)
+#         isotope = args_["channels"][0]
+#         zeta, eta = self._get_zeta_eta(supersampling)
+#         # new_size = zeta.size
+#         # n1, n2 = [item.count for item in self.inverse_kernel_dimension]
+#         # index = []
+#         # for i in range(n2):
+#         #     i_ = i * supersampling
+#         #     for j in range(supersampling):
+#         #         index = np.append(index, np.arange(n1 - i_) + (i_ + j) * n1 + i_)
+#         # index = np.asarray(index, dtype=int)
+#         # print(index)
+#         # zeta = zeta[index]
+#         # eta = eta[index]
+#         # larmor frequency from method.
+#         B0 = method.spectral_dimensions[0].events[0].magnetic_flux_density  # in T
+#         gamma = method.channels[0].gyromagnetic_ratio  # in MHz/T
+#         larmor_frequency = -gamma * B0  # in MHz
+#         for dim_i in self.inverse_kernel_dimension:
+#             if dim_i.origin_offset.value == 0:
+#                 dim_i.origin_offset = f"{abs(larmor_frequency)} MHz"
+#         spin_systems = [
+#             SpinSystem(sites=[dict(isotope=isotope, quadrupolar=dict(Cq=z, eta=e))])
+#             for z, e in zip(zeta, eta)
+#         ]
+#         dim = method.spectral_dimensions[0]
+#         if dim.origin_offset == 0:
+#             dim.origin_offset = larmor_frequency * 1e6  # in Hz
+#         sim = Simulator()
+#         sim.config.number_of_sidebands = self.number_of_sidebands
+#         sim.config.decompose_spectrum = "spin_system"
+#         sim.spin_systems = spin_systems
+#         sim.methods = [method]
+#         sim.run(pack_as_csdm=False)
+#         amp = sim.methods[0].simulation.real
+#         # amp2 = np.zeros((new_size, amp.shape[1]))
+#         # amp2 = (amp.T + amp) / 2.0
+#         # amp2[index] = amp
+#         # print(amp2.shape, amp.shape)
+#         kernel = self._averaged_kernel(amp, supersampling)
+#         # print(kernel.shape)
+#         n1, n2 = [item.count for item in self.inverse_kernel_dimension]
+#         shape = kernel.shape[0]
+#         kernel.shape = (shape, n1, n2)
+#         for i in range(n1):
+#             for j in range(n2):
+#                 if i > j:
+#                     kernel[:, i, j] = 0
+#         kernel.shape = (shape, n1 * n2)
+#         # if not half:
+#         #     return kernel
+#         index = np.where(kernel.sum(axis=0) != 0)[0]
+#         self.inverse_kernel_dimension[0].application["index"] = index.tolist()
+#         return kernel[:, index]
+#         #
+#         # return kernel.reshape(shape, n1 * n2)