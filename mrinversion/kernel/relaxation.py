--- conflicted
+++ resolved
@@ -12,20 +12,11 @@
     .. math::
             y = \exp(-x/x_\text{inv}).
 
-<<<<<<< HEAD
-        Args:
-            kernel_dimension: A Dimension object, or an equivalent dictionary
-                    object. This dimension must represent the pure anisotropic
-                    dimension.
-            inverse_dimension: A list of two Dimension objects, or equivalent
-                    dictionary objects representing the `x`-`y` coordinate grid.
-=======
     Args:
         kernel_dimension: A Dimension object, or an equivalent dictionary object. This
             dimension must represent the T2 decay dimension.
         inverse_kernel_dimension: A list of two Dimension objects, or equivalent
             dictionary objects representing the `x`-`y` coordinate grid.
->>>>>>> 78500205
     """
 
     def __init__(self, kernel_dimension, inverse_dimension):
@@ -60,20 +51,11 @@
     .. math::
             y = 1 - \exp(-x/x_\text{inv}).
 
-<<<<<<< HEAD
-        Args:
-            kernel_dimension: A Dimension object, or an equivalent dictionary
-                    object. This dimension must represent the pure anisotropic
-                    dimension.
-            inverse_dimension: A list of two Dimension objects, or equivalent
-                    dictionary objects representing the `x`-`y` coordinate grid.
-=======
     Args:
         kernel_dimension: A Dimension object, or an equivalent dictionary object.
         This dimension must represent the T2 decay dimension.
         inverse_kernel_dimension: A list of two Dimension objects, or equivalent
                 dictionary objects representing the `x`-`y` coordinate grid.
->>>>>>> 78500205
     """
 
     def __init__(self, kernel_dimension, inverse_dimension):
