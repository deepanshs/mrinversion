import numpy as np


def x_y_to_zeta_eta(x, y):
    r"""Convert the coordinates :math:`(x,y)` to :math:`(\zeta, \eta)` using the
        following definition,

        .. math::
            \left.\begin{array}{rl}
            \zeta &= \sqrt{x^2 + y^2}, \\
            \eta &= \frac{4}{\pi} \tan^{-1} \left| \frac{x}{y} \right|
            \end{array} {~~~~~~~~} \right\} {~~~~~~~~} |x| \le |y|.

        .. math::
            \left.\begin{array}{rl}
            \zeta &= -\sqrt{x^2 + y^2}, \\
            \eta &= \frac{4}{\pi} \tan^{-1} \left| \frac{y}{x} \right|
            \end{array} {~~~~~~~~} \right\} {~~~~~~~~} |x| > |y|.

        Args:
            x: floats or Quantity object. The coordinate x.
            y: floats or Quantity object. The coordinate y.

        Return:
            A list of two ndarrays. The first array is the :math:`\zeta`
            coordinates. The second array is the :math:`\eta` coordinates.
    """
    x_unit = y_unit = 1
    if x.__class__.__name__ == "Quantity":
        x_unit = x.unit
        x = x.value
    if y.__class__.__name__ == "Quantity":
        y_unit = y.unit
        y = y.value
    if x_unit != y_unit:
        raise ValueError(
            f"x and y must have same dimensionality; x ({x_unit}) != y ({y_unit})."
        )

    zeta = np.sqrt(x**2 + y**2)  # + offset
    eta = 1.0
    if x > y:
        zeta = -zeta
        eta = (4.0 / np.pi) * np.arctan(y / x)

    if x < y:
        eta = (4.0 / np.pi) * np.arctan(x / y)

    return zeta * x_unit, eta


<<<<<<< HEAD
def _x_y_to_zeta_eta(x, y, eta_bound=1, calc_pos=False):
=======
def _x_y_to_zeta_eta(x, y, eta_bound=1,calc_pos=False):
>>>>>>> 0c005ede
    """Same as def x_y_to_zeta_eta, but for ndarrays."""
    x = np.abs(x).ravel()
    y = np.abs(y).ravel()
    zeta = np.sqrt(x**2 + y**2)  # + offset
    abundances = np.ones(zeta.shape)
    eta = np.ones(zeta.shape)
    eta = eta.tolist()
    zeta = zeta.tolist()
    del_these = []
    for index, _ in enumerate(x):
        if x[index] > y[index]:
            if not calc_pos:
<<<<<<< HEAD
                zeta[index] = -zeta[index]
                this_eta = (4.0 / np.pi) * np.arctan(y[index] / x[index])
                if this_eta < eta_bound:
                    eta[index] = this_eta
=======
                zeta[index] = - zeta[index]
                this_eta = (4.0 / np.pi) * np.arctan(y[index] / x[index])
                if this_eta < eta_bound:
                        eta[index] = this_eta
>>>>>>> 0c005ede
                else:
                    abundances[index] = 0
            else:
                abundances[index] = 0

        elif x[index] < y[index]:
            this_eta = (4.0 / np.pi) * np.arctan(x[index] / y[index])
            if this_eta < eta_bound:
                eta[index] = this_eta
            else:
                abundances[index] = 0
        elif x[index] == y[index] and eta_bound < 1:
            abundances[index] = 0
<<<<<<< HEAD

    if eta_bound == 1 and not calc_pos:
=======
            
    if eta_bound ==1 and not calc_pos:
>>>>>>> 0c005ede
        return np.asarray(zeta), np.asarray(eta)
    else:
        for idx in del_these[::-1]:
            del zeta[idx], eta[idx]
        return np.asarray(zeta), np.asarray(eta), abundances

<<<<<<< HEAD

=======
>>>>>>> 0c005ede
def zeta_eta_to_x_y(zeta, eta):
    r"""Convert the coordinates :math:`(\zeta,\eta)` to :math:`(x, y)` using the
        following definition,

        .. math::
            \left. \begin{array}{rl}
            x &= |\zeta| \sin\theta, \\
            y &= |\zeta| \cos\theta
            \end{array} {~~~~~~~~} \right\} {~~~~~~~~} \zeta \ge 0

        .. math::
            \left. \begin{array}{rl}
            x &= |\zeta| \cos\theta, \\
            y &= |\zeta| \sin\theta
            \end{array} {~~~~~~~~} \right\} {~~~~~~~~} \zeta < 0

        where :math:`\theta = \frac{\pi}{4}\eta`.

        Args:
            x: ndarray or list of floats. The coordinate x.
            y: ndarray or list of floats. The coordinate y.

        Return:
            A list of ndarrays. The first array holds the coordinate :math:`x`. The
            second array holds the coordinates :math:`y`.
    """
    zeta = np.asarray(zeta)
    eta = np.asarray(eta)

    theta = np.pi * eta / 4.0
    x = np.zeros(zeta.size)
    y = np.zeros(zeta.size)

    index = np.where(zeta >= 0)
    x[index] = zeta[index] * np.sin(theta[index])
    y[index] = zeta[index] * np.cos(theta[index])

    index = np.where(zeta < 0)
    x[index] = -zeta[index] * np.cos(theta[index])
    y[index] = -zeta[index] * np.sin(theta[index])

    return x.ravel(), y.ravel()


<<<<<<< HEAD
def _x_y_to_zeta_eta_distribution(grid, supersampling, eta_bound, calc_pos=False):
=======
def _x_y_to_zeta_eta_distribution(grid, supersampling, eta_bound,calc_pos=False):
>>>>>>> 0c005ede
    """Return a list of zeta-eta coordinates from a list of x-y coordinates."""
    x_coordinates = _supersampled_coordinates(grid[0], supersampling=supersampling)
    y_coordinates = _supersampled_coordinates(grid[1], supersampling=supersampling)

    if x_coordinates.unit.physical_type == "frequency":
        x_coordinates = x_coordinates.to("Hz").value
        y_coordinates = y_coordinates.to("Hz").value

    elif x_coordinates.unit.physical_type == "dimensionless":
        x_coordinates = x_coordinates.to("ppm").value
        y_coordinates = y_coordinates.to("ppm").value

    x_mesh, y_mesh = np.meshgrid(
        np.abs(x_coordinates), np.abs(y_coordinates), indexing="xy"
    )

    return _x_y_to_zeta_eta(x_mesh, y_mesh, eta_bound, calc_pos)


# def _x_y_to_cq_eta_distribution(grid, supersampling):
#     """Return a list of zeta-eta coordinates from a list of x-y coordinates."""
#     x_coordinates = _supersampled_coordinates(grid[0], supersampling=supersampling)
#     y_coordinates = _supersampled_coordinates(grid[1], supersampling=supersampling)

#     if x_coordinates.unit.physical_type == "frequency":
#         x_coordinates = x_coordinates.to("Hz").value
#         y_coordinates = y_coordinates.to("Hz").value

#     elif x_coordinates.unit.physical_type == "dimensionless":
#         x_coordinates = x_coordinates.to("ppm").value
#         y_coordinates = y_coordinates.to("ppm").value

#     x_mesh, y_mesh = np.meshgrid(
#         np.abs(x_coordinates), np.abs(y_coordinates), indexing="xy"
#     )

#     return _x_y_to_cq_eta(x_mesh, y_mesh)


def _supersampled_coordinates(dimension, supersampling=1):
    r"""The coordinates along the dimension.

    Args:
        supersampling: An integer used in supersampling the coordinates along the
            dimension, If :math:`n` is the count, :math:`\Delta_x` is the increment,
            :math:`x_0` is the coordinates offset along the dimension, and :math:`m` is
            the supersampling factor, a total of :math:`mn` coordinates are sampled
            using

            .. math::
                x = [0 .. (nm-1)] \Delta_x + \x_0 - \frac{1}{2} \Delta_x (m-1)

            where :math:`\Delta_x' = \frac{\Delta_x}{m}`.

    Returns:
        An `Quantity` array of coordinates.
    """
    if dimension.type == "linear":
        increment = dimension.increment / supersampling
        array = np.arange(dimension.count * supersampling) * increment
        array += dimension.coordinates_offset
        # shift the coordinates by half a bin for proper averaging
        array -= 0.5 * increment * (supersampling - 1)

    if dimension.type == "monotonic":
        coordinates = dimension.coordinates
        unit = coordinates[0].unit
        size = coordinates.size

        diff = np.zeros(size)
        diff[1:] = (coordinates[1:] - coordinates[:-1]) / supersampling
        diff *= unit

        s2 = supersampling // 2
        eo = 0.5 if supersampling % 2 == 0 else 0

        array = np.zeros(size * supersampling) * unit
        for i in range(supersampling):
            array[i::supersampling] = coordinates + (i - s2 + eo) * diff

    return array


# def cq_eta_to_x_y(cq, eta):
#     r"""Convert the coordinates :math:`(C_q,\eta)` to :math:`(x, y)` using the
#         following definition,

#         .. math::
#             \begin{array}{rl}
#             x &= C_q \sin\theta, \\
#             y &= C_q \cos\theta
#             \end{array} {~~~~~~~~}

#         where :math:`\theta = \frac{\pi}{2}\eta`.

#         Args:
#             x: ndarray or list of floats. The coordinate x.
#             y: ndarray or list of floats. The coordinate y.

#         Return:
#             A list of ndarrays. The first array holds the coordinate :math:`x`. The
#             second array holds the coordinates :math:`y`.
#     """
#     cq = np.asarray(cq)
#     eta = np.asarray(eta)

#     theta = np.pi * eta / 2.0
#     x = np.zeros(cq.size)
#     y = np.zeros(cq.size)

#     index = np.arange(len(cq))
#     x[index] = cq[index] * np.cos(theta[index])
#     y[index] = cq[index] * np.sin(theta[index])

#     return x.ravel(), y.ravel()


# def _x_y_to_cq_eta(x, y):
#     """Same as def x_y_to_zeta_eta, but for ndarrays."""
#     x = np.abs(x)
#     y = np.abs(y)
#     cq = np.sqrt(x**2 + y**2)  # + offset
#     eta = np.ones(cq.shape)
#     index = np.arange(len(cq))
#     eta[index] = (2.0 / np.pi) * np.arctan(y[index] / x[index])

#     return cq.ravel(), eta.ravel()<|MERGE_RESOLUTION|>--- conflicted
+++ resolved
@@ -1,285 +1,263 @@
-import numpy as np
-
-
-def x_y_to_zeta_eta(x, y):
-    r"""Convert the coordinates :math:`(x,y)` to :math:`(\zeta, \eta)` using the
-        following definition,
-
-        .. math::
-            \left.\begin{array}{rl}
-            \zeta &= \sqrt{x^2 + y^2}, \\
-            \eta &= \frac{4}{\pi} \tan^{-1} \left| \frac{x}{y} \right|
-            \end{array} {~~~~~~~~} \right\} {~~~~~~~~} |x| \le |y|.
-
-        .. math::
-            \left.\begin{array}{rl}
-            \zeta &= -\sqrt{x^2 + y^2}, \\
-            \eta &= \frac{4}{\pi} \tan^{-1} \left| \frac{y}{x} \right|
-            \end{array} {~~~~~~~~} \right\} {~~~~~~~~} |x| > |y|.
-
-        Args:
-            x: floats or Quantity object. The coordinate x.
-            y: floats or Quantity object. The coordinate y.
-
-        Return:
-            A list of two ndarrays. The first array is the :math:`\zeta`
-            coordinates. The second array is the :math:`\eta` coordinates.
-    """
-    x_unit = y_unit = 1
-    if x.__class__.__name__ == "Quantity":
-        x_unit = x.unit
-        x = x.value
-    if y.__class__.__name__ == "Quantity":
-        y_unit = y.unit
-        y = y.value
-    if x_unit != y_unit:
-        raise ValueError(
-            f"x and y must have same dimensionality; x ({x_unit}) != y ({y_unit})."
-        )
-
-    zeta = np.sqrt(x**2 + y**2)  # + offset
-    eta = 1.0
-    if x > y:
-        zeta = -zeta
-        eta = (4.0 / np.pi) * np.arctan(y / x)
-
-    if x < y:
-        eta = (4.0 / np.pi) * np.arctan(x / y)
-
-    return zeta * x_unit, eta
-
-
-<<<<<<< HEAD
-def _x_y_to_zeta_eta(x, y, eta_bound=1, calc_pos=False):
-=======
-def _x_y_to_zeta_eta(x, y, eta_bound=1,calc_pos=False):
->>>>>>> 0c005ede
-    """Same as def x_y_to_zeta_eta, but for ndarrays."""
-    x = np.abs(x).ravel()
-    y = np.abs(y).ravel()
-    zeta = np.sqrt(x**2 + y**2)  # + offset
-    abundances = np.ones(zeta.shape)
-    eta = np.ones(zeta.shape)
-    eta = eta.tolist()
-    zeta = zeta.tolist()
-    del_these = []
-    for index, _ in enumerate(x):
-        if x[index] > y[index]:
-            if not calc_pos:
-<<<<<<< HEAD
-                zeta[index] = -zeta[index]
-                this_eta = (4.0 / np.pi) * np.arctan(y[index] / x[index])
-                if this_eta < eta_bound:
-                    eta[index] = this_eta
-=======
-                zeta[index] = - zeta[index]
-                this_eta = (4.0 / np.pi) * np.arctan(y[index] / x[index])
-                if this_eta < eta_bound:
-                        eta[index] = this_eta
->>>>>>> 0c005ede
-                else:
-                    abundances[index] = 0
-            else:
-                abundances[index] = 0
-
-        elif x[index] < y[index]:
-            this_eta = (4.0 / np.pi) * np.arctan(x[index] / y[index])
-            if this_eta < eta_bound:
-                eta[index] = this_eta
-            else:
-                abundances[index] = 0
-        elif x[index] == y[index] and eta_bound < 1:
-            abundances[index] = 0
-<<<<<<< HEAD
-
-    if eta_bound == 1 and not calc_pos:
-=======
-            
-    if eta_bound ==1 and not calc_pos:
->>>>>>> 0c005ede
-        return np.asarray(zeta), np.asarray(eta)
-    else:
-        for idx in del_these[::-1]:
-            del zeta[idx], eta[idx]
-        return np.asarray(zeta), np.asarray(eta), abundances
-
-<<<<<<< HEAD
-
-=======
->>>>>>> 0c005ede
-def zeta_eta_to_x_y(zeta, eta):
-    r"""Convert the coordinates :math:`(\zeta,\eta)` to :math:`(x, y)` using the
-        following definition,
-
-        .. math::
-            \left. \begin{array}{rl}
-            x &= |\zeta| \sin\theta, \\
-            y &= |\zeta| \cos\theta
-            \end{array} {~~~~~~~~} \right\} {~~~~~~~~} \zeta \ge 0
-
-        .. math::
-            \left. \begin{array}{rl}
-            x &= |\zeta| \cos\theta, \\
-            y &= |\zeta| \sin\theta
-            \end{array} {~~~~~~~~} \right\} {~~~~~~~~} \zeta < 0
-
-        where :math:`\theta = \frac{\pi}{4}\eta`.
-
-        Args:
-            x: ndarray or list of floats. The coordinate x.
-            y: ndarray or list of floats. The coordinate y.
-
-        Return:
-            A list of ndarrays. The first array holds the coordinate :math:`x`. The
-            second array holds the coordinates :math:`y`.
-    """
-    zeta = np.asarray(zeta)
-    eta = np.asarray(eta)
-
-    theta = np.pi * eta / 4.0
-    x = np.zeros(zeta.size)
-    y = np.zeros(zeta.size)
-
-    index = np.where(zeta >= 0)
-    x[index] = zeta[index] * np.sin(theta[index])
-    y[index] = zeta[index] * np.cos(theta[index])
-
-    index = np.where(zeta < 0)
-    x[index] = -zeta[index] * np.cos(theta[index])
-    y[index] = -zeta[index] * np.sin(theta[index])
-
-    return x.ravel(), y.ravel()
-
-
-<<<<<<< HEAD
-def _x_y_to_zeta_eta_distribution(grid, supersampling, eta_bound, calc_pos=False):
-=======
-def _x_y_to_zeta_eta_distribution(grid, supersampling, eta_bound,calc_pos=False):
->>>>>>> 0c005ede
-    """Return a list of zeta-eta coordinates from a list of x-y coordinates."""
-    x_coordinates = _supersampled_coordinates(grid[0], supersampling=supersampling)
-    y_coordinates = _supersampled_coordinates(grid[1], supersampling=supersampling)
-
-    if x_coordinates.unit.physical_type == "frequency":
-        x_coordinates = x_coordinates.to("Hz").value
-        y_coordinates = y_coordinates.to("Hz").value
-
-    elif x_coordinates.unit.physical_type == "dimensionless":
-        x_coordinates = x_coordinates.to("ppm").value
-        y_coordinates = y_coordinates.to("ppm").value
-
-    x_mesh, y_mesh = np.meshgrid(
-        np.abs(x_coordinates), np.abs(y_coordinates), indexing="xy"
-    )
-
-    return _x_y_to_zeta_eta(x_mesh, y_mesh, eta_bound, calc_pos)
-
-
-# def _x_y_to_cq_eta_distribution(grid, supersampling):
-#     """Return a list of zeta-eta coordinates from a list of x-y coordinates."""
-#     x_coordinates = _supersampled_coordinates(grid[0], supersampling=supersampling)
-#     y_coordinates = _supersampled_coordinates(grid[1], supersampling=supersampling)
-
-#     if x_coordinates.unit.physical_type == "frequency":
-#         x_coordinates = x_coordinates.to("Hz").value
-#         y_coordinates = y_coordinates.to("Hz").value
-
-#     elif x_coordinates.unit.physical_type == "dimensionless":
-#         x_coordinates = x_coordinates.to("ppm").value
-#         y_coordinates = y_coordinates.to("ppm").value
-
-#     x_mesh, y_mesh = np.meshgrid(
-#         np.abs(x_coordinates), np.abs(y_coordinates), indexing="xy"
-#     )
-
-#     return _x_y_to_cq_eta(x_mesh, y_mesh)
-
-
-def _supersampled_coordinates(dimension, supersampling=1):
-    r"""The coordinates along the dimension.
-
-    Args:
-        supersampling: An integer used in supersampling the coordinates along the
-            dimension, If :math:`n` is the count, :math:`\Delta_x` is the increment,
-            :math:`x_0` is the coordinates offset along the dimension, and :math:`m` is
-            the supersampling factor, a total of :math:`mn` coordinates are sampled
-            using
-
-            .. math::
-                x = [0 .. (nm-1)] \Delta_x + \x_0 - \frac{1}{2} \Delta_x (m-1)
-
-            where :math:`\Delta_x' = \frac{\Delta_x}{m}`.
-
-    Returns:
-        An `Quantity` array of coordinates.
-    """
-    if dimension.type == "linear":
-        increment = dimension.increment / supersampling
-        array = np.arange(dimension.count * supersampling) * increment
-        array += dimension.coordinates_offset
-        # shift the coordinates by half a bin for proper averaging
-        array -= 0.5 * increment * (supersampling - 1)
-
-    if dimension.type == "monotonic":
-        coordinates = dimension.coordinates
-        unit = coordinates[0].unit
-        size = coordinates.size
-
-        diff = np.zeros(size)
-        diff[1:] = (coordinates[1:] - coordinates[:-1]) / supersampling
-        diff *= unit
-
-        s2 = supersampling // 2
-        eo = 0.5 if supersampling % 2 == 0 else 0
-
-        array = np.zeros(size * supersampling) * unit
-        for i in range(supersampling):
-            array[i::supersampling] = coordinates + (i - s2 + eo) * diff
-
-    return array
-
-
-# def cq_eta_to_x_y(cq, eta):
-#     r"""Convert the coordinates :math:`(C_q,\eta)` to :math:`(x, y)` using the
-#         following definition,
-
-#         .. math::
-#             \begin{array}{rl}
-#             x &= C_q \sin\theta, \\
-#             y &= C_q \cos\theta
-#             \end{array} {~~~~~~~~}
-
-#         where :math:`\theta = \frac{\pi}{2}\eta`.
-
-#         Args:
-#             x: ndarray or list of floats. The coordinate x.
-#             y: ndarray or list of floats. The coordinate y.
-
-#         Return:
-#             A list of ndarrays. The first array holds the coordinate :math:`x`. The
-#             second array holds the coordinates :math:`y`.
-#     """
-#     cq = np.asarray(cq)
-#     eta = np.asarray(eta)
-
-#     theta = np.pi * eta / 2.0
-#     x = np.zeros(cq.size)
-#     y = np.zeros(cq.size)
-
-#     index = np.arange(len(cq))
-#     x[index] = cq[index] * np.cos(theta[index])
-#     y[index] = cq[index] * np.sin(theta[index])
-
-#     return x.ravel(), y.ravel()
-
-
-# def _x_y_to_cq_eta(x, y):
-#     """Same as def x_y_to_zeta_eta, but for ndarrays."""
-#     x = np.abs(x)
-#     y = np.abs(y)
-#     cq = np.sqrt(x**2 + y**2)  # + offset
-#     eta = np.ones(cq.shape)
-#     index = np.arange(len(cq))
-#     eta[index] = (2.0 / np.pi) * np.arctan(y[index] / x[index])
-
-#     return cq.ravel(), eta.ravel()+import numpy as np
+
+
+def x_y_to_zeta_eta(x, y):
+    r"""Convert the coordinates :math:`(x,y)` to :math:`(\zeta, \eta)` using the
+        following definition,
+
+        .. math::
+            \left.\begin{array}{rl}
+            \zeta &= \sqrt{x^2 + y^2}, \\
+            \eta &= \frac{4}{\pi} \tan^{-1} \left| \frac{x}{y} \right|
+            \end{array} {~~~~~~~~} \right\} {~~~~~~~~} |x| \le |y|.
+
+        .. math::
+            \left.\begin{array}{rl}
+            \zeta &= -\sqrt{x^2 + y^2}, \\
+            \eta &= \frac{4}{\pi} \tan^{-1} \left| \frac{y}{x} \right|
+            \end{array} {~~~~~~~~} \right\} {~~~~~~~~} |x| > |y|.
+
+        Args:
+            x: floats or Quantity object. The coordinate x.
+            y: floats or Quantity object. The coordinate y.
+
+        Return:
+            A list of two ndarrays. The first array is the :math:`\zeta`
+            coordinates. The second array is the :math:`\eta` coordinates.
+    """
+    x_unit = y_unit = 1
+    if x.__class__.__name__ == "Quantity":
+        x_unit = x.unit
+        x = x.value
+    if y.__class__.__name__ == "Quantity":
+        y_unit = y.unit
+        y = y.value
+    if x_unit != y_unit:
+        raise ValueError(
+            f"x and y must have same dimensionality; x ({x_unit}) != y ({y_unit})."
+        )
+
+    zeta = np.sqrt(x**2 + y**2)  # + offset
+    eta = 1.0
+    if x > y:
+        zeta = -zeta
+        eta = (4.0 / np.pi) * np.arctan(y / x)
+
+    if x < y:
+        eta = (4.0 / np.pi) * np.arctan(x / y)
+
+    return zeta * x_unit, eta
+
+
+def _x_y_to_zeta_eta(x, y, eta_bound=1, calc_pos=False):
+    """Same as def x_y_to_zeta_eta, but for ndarrays."""
+    x = np.abs(x).ravel()
+    y = np.abs(y).ravel()
+    zeta = np.sqrt(x**2 + y**2)  # + offset
+    abundances = np.ones(zeta.shape)
+    eta = np.ones(zeta.shape)
+    eta = eta.tolist()
+    zeta = zeta.tolist()
+    del_these = []
+    for index, _ in enumerate(x):
+        if x[index] > y[index]:
+            if not calc_pos:
+                zeta[index] = -zeta[index]
+                this_eta = (4.0 / np.pi) * np.arctan(y[index] / x[index])
+                if this_eta < eta_bound:
+                    eta[index] = this_eta
+                else:
+                    abundances[index] = 0
+            else:
+                abundances[index] = 0
+
+        elif x[index] < y[index]:
+            this_eta = (4.0 / np.pi) * np.arctan(x[index] / y[index])
+            if this_eta < eta_bound:
+                eta[index] = this_eta
+            else:
+                abundances[index] = 0
+        elif x[index] == y[index] and eta_bound < 1:
+            abundances[index] = 0
+
+    if eta_bound == 1 and not calc_pos:
+        return np.asarray(zeta), np.asarray(eta)
+    else:
+        for idx in del_these[::-1]:
+            del zeta[idx], eta[idx]
+        return np.asarray(zeta), np.asarray(eta), abundances
+
+
+def zeta_eta_to_x_y(zeta, eta):
+    r"""Convert the coordinates :math:`(\zeta,\eta)` to :math:`(x, y)` using the
+        following definition,
+
+        .. math::
+            \left. \begin{array}{rl}
+            x &= |\zeta| \sin\theta, \\
+            y &= |\zeta| \cos\theta
+            \end{array} {~~~~~~~~} \right\} {~~~~~~~~} \zeta \ge 0
+
+        .. math::
+            \left. \begin{array}{rl}
+            x &= |\zeta| \cos\theta, \\
+            y &= |\zeta| \sin\theta
+            \end{array} {~~~~~~~~} \right\} {~~~~~~~~} \zeta < 0
+
+        where :math:`\theta = \frac{\pi}{4}\eta`.
+
+        Args:
+            x: ndarray or list of floats. The coordinate x.
+            y: ndarray or list of floats. The coordinate y.
+
+        Return:
+            A list of ndarrays. The first array holds the coordinate :math:`x`. The
+            second array holds the coordinates :math:`y`.
+    """
+    zeta = np.asarray(zeta)
+    eta = np.asarray(eta)
+
+    theta = np.pi * eta / 4.0
+    x = np.zeros(zeta.size)
+    y = np.zeros(zeta.size)
+
+    index = np.where(zeta >= 0)
+    x[index] = zeta[index] * np.sin(theta[index])
+    y[index] = zeta[index] * np.cos(theta[index])
+
+    index = np.where(zeta < 0)
+    x[index] = -zeta[index] * np.cos(theta[index])
+    y[index] = -zeta[index] * np.sin(theta[index])
+
+    return x.ravel(), y.ravel()
+
+
+def _x_y_to_zeta_eta_distribution(grid, supersampling, eta_bound, calc_pos=False):
+    """Return a list of zeta-eta coordinates from a list of x-y coordinates."""
+    x_coordinates = _supersampled_coordinates(grid[0], supersampling=supersampling)
+    y_coordinates = _supersampled_coordinates(grid[1], supersampling=supersampling)
+
+    if x_coordinates.unit.physical_type == "frequency":
+        x_coordinates = x_coordinates.to("Hz").value
+        y_coordinates = y_coordinates.to("Hz").value
+
+    elif x_coordinates.unit.physical_type == "dimensionless":
+        x_coordinates = x_coordinates.to("ppm").value
+        y_coordinates = y_coordinates.to("ppm").value
+
+    x_mesh, y_mesh = np.meshgrid(
+        np.abs(x_coordinates), np.abs(y_coordinates), indexing="xy"
+    )
+
+    return _x_y_to_zeta_eta(x_mesh, y_mesh, eta_bound, calc_pos)
+    return _x_y_to_zeta_eta(x_mesh, y_mesh, eta_bound, calc_pos)
+
+
+# def _x_y_to_cq_eta_distribution(grid, supersampling):
+#     """Return a list of zeta-eta coordinates from a list of x-y coordinates."""
+#     x_coordinates = _supersampled_coordinates(grid[0], supersampling=supersampling)
+#     y_coordinates = _supersampled_coordinates(grid[1], supersampling=supersampling)
+
+#     if x_coordinates.unit.physical_type == "frequency":
+#         x_coordinates = x_coordinates.to("Hz").value
+#         y_coordinates = y_coordinates.to("Hz").value
+
+#     elif x_coordinates.unit.physical_type == "dimensionless":
+#         x_coordinates = x_coordinates.to("ppm").value
+#         y_coordinates = y_coordinates.to("ppm").value
+
+#     x_mesh, y_mesh = np.meshgrid(
+#         np.abs(x_coordinates), np.abs(y_coordinates), indexing="xy"
+#     )
+
+#     return _x_y_to_cq_eta(x_mesh, y_mesh)
+
+
+def _supersampled_coordinates(dimension, supersampling=1):
+    r"""The coordinates along the dimension.
+
+    Args:
+        supersampling: An integer used in supersampling the coordinates along the
+            dimension, If :math:`n` is the count, :math:`\Delta_x` is the increment,
+            :math:`x_0` is the coordinates offset along the dimension, and :math:`m` is
+            the supersampling factor, a total of :math:`mn` coordinates are sampled
+            using
+
+            .. math::
+                x = [0 .. (nm-1)] \Delta_x + \x_0 - \frac{1}{2} \Delta_x (m-1)
+
+            where :math:`\Delta_x' = \frac{\Delta_x}{m}`.
+
+    Returns:
+        An `Quantity` array of coordinates.
+    """
+    if dimension.type == "linear":
+        increment = dimension.increment / supersampling
+        array = np.arange(dimension.count * supersampling) * increment
+        array += dimension.coordinates_offset
+        # shift the coordinates by half a bin for proper averaging
+        array -= 0.5 * increment * (supersampling - 1)
+
+    if dimension.type == "monotonic":
+        coordinates = dimension.coordinates
+        unit = coordinates[0].unit
+        size = coordinates.size
+
+        diff = np.zeros(size)
+        diff[1:] = (coordinates[1:] - coordinates[:-1]) / supersampling
+        diff *= unit
+
+        s2 = supersampling // 2
+        eo = 0.5 if supersampling % 2 == 0 else 0
+
+        array = np.zeros(size * supersampling) * unit
+        for i in range(supersampling):
+            array[i::supersampling] = coordinates + (i - s2 + eo) * diff
+
+    return array
+
+
+# def cq_eta_to_x_y(cq, eta):
+#     r"""Convert the coordinates :math:`(C_q,\eta)` to :math:`(x, y)` using the
+#         following definition,
+
+#         .. math::
+#             \begin{array}{rl}
+#             x &= C_q \sin\theta, \\
+#             y &= C_q \cos\theta
+#             \end{array} {~~~~~~~~}
+
+#         where :math:`\theta = \frac{\pi}{2}\eta`.
+
+#         Args:
+#             x: ndarray or list of floats. The coordinate x.
+#             y: ndarray or list of floats. The coordinate y.
+
+#         Return:
+#             A list of ndarrays. The first array holds the coordinate :math:`x`. The
+#             second array holds the coordinates :math:`y`.
+#     """
+#     cq = np.asarray(cq)
+#     eta = np.asarray(eta)
+
+#     theta = np.pi * eta / 2.0
+#     x = np.zeros(cq.size)
+#     y = np.zeros(cq.size)
+
+#     index = np.arange(len(cq))
+#     x[index] = cq[index] * np.cos(theta[index])
+#     y[index] = cq[index] * np.sin(theta[index])
+
+#     return x.ravel(), y.ravel()
+
+
+# def _x_y_to_cq_eta(x, y):
+#     """Same as def x_y_to_zeta_eta, but for ndarrays."""
+#     x = np.abs(x)
+#     y = np.abs(y)
+#     cq = np.sqrt(x**2 + y**2)  # + offset
+#     eta = np.ones(cq.shape)
+#     index = np.arange(len(cq))
+#     eta[index] = (2.0 / np.pi) * np.arctan(y[index] / x[index])
+
+#     return cq.ravel(), eta.ravel()