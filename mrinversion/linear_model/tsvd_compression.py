--- conflicted
+++ resolved
@@ -47,14 +47,8 @@
         print(f"compression factor = {factor}")
 
         if isinstance(s, cp.CSDM):
-<<<<<<< HEAD
-            self.compressed_s = cp.as_csdm(compressed_signal.T)
+            self.compressed_s = cp.as_csdm(compressed_signal.T.copy())
             if len(s.x) > 1:
                 self.compressed_s.x[1] = s.x[1]
-=======
-            self.compressed_s = cp.as_csdm(compressed_signal.T.copy())
-            if len(s.dimensions) > 1:
-                self.compressed_s.dimensions[1] = s.dimensions[1]
->>>>>>> 11c8d905
         else:
             self.compressed_s = compressed_signal