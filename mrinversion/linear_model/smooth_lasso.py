--- conflicted
+++ resolved
@@ -1,278 +1,244 @@
-import warnings
-
-from ._base_l1l2 import GeneralL2Lasso
-from ._base_l1l2 import GeneralL2LassoCV
-
-import warnings
-
-__author__ = "Deepansh J. Srivastava"
-__email__ = "srivastava.89@osu.edu"
-
-
-class SmoothLasso(GeneralL2Lasso):
-    r"""
-    The linear model trained with the combined l1 and l2 priors as the regularizer.
-    The method minimizes the objective function,
-
-    .. math::
-        \| {\bf Kf - s} \|^2_2 + \alpha \sum_{i=1}^{d} \| {\bf J}_i {\bf f} \|_2^2
-                    + \lambda  \| {\bf f} \|_1 ,
-
-    where :math:`{\bf K} \in \mathbb{R}^{m \times n}` is the kernel,
-    :math:`{\bf s} \in \mathbb{R}^{m \times m_\text{count}}` is the known (measured)
-    signal, and :math:`{\bf f} \in \mathbb{R}^{n \times m_\text{count}}`
-    is the desired solution. The parameters, :math:`\alpha` and :math:`\lambda`,
-    are the hyperparameters controlling the smoothness and sparsity of the
-    solution :math:`{\bf f}`. The matrix :math:`{\bf J}_i` is given as
-
-    .. math::
-        {\bf J}_i = {\bf I}_{n_1} \otimes \cdots \otimes {\bf A}_{n_i}
-                    \otimes \cdots \otimes {\bf I}_{n_{d}},
-
-    where :math:`{\bf I}_{n_i} \in \mathbb{R}^{n_i \times n_i}` is the identity matrix,
-
-    .. math::
-        {\bf A}_{n_i} = \left(\begin{array}{ccccc}
-                        1 & -1 & 0 & \cdots & \vdots \\
-                        0 & 1 & -1 & \cdots & \vdots \\
-                        \vdots & \vdots & \vdots & \vdots & 0 \\
-                        0 & \cdots & 0 & 1 & -1
-                    \end{array}\right) \in \mathbb{R}^{(n_i-1)\times n_i},
-
-    and the symbol :math:`\otimes` is the Kronecker product. The terms,
-    :math:`\left(n_1, n_2, \cdots, n_d\right)`, are the number of points along the
-    respective dimensions, with the constraint that :math:`\prod_{i=1}^{d}n_i = n`,
-    where :math:`d` is the total number of dimensions.
-
-    Args
-    ----
-
-    alpha: float
-        The hyperparameter, :math:`\alpha`.
-    lambda1: float
-        The hyperparameter, :math:`\lambda`.
-    inverse_dimension: list
-        A list of csdmpy Dimension objects representing the inverse space.
-    max_iterations: int
-        The maximum number of iterations allowed when solving the problem. The default
-        value is 10000.
-    tolerance: float
-        The tolerance at which the solution is considered converged. The default value
-        is 1e-5.
-    positive: bool
-        If True, the amplitudes in the solution, :math:`{\bf f}`, is constrained to only
-        positive values, else the solution may contain positive and negative amplitudes.
-        The default is True.
-    xygrid: 'full', 'mirrored', 'positive', or 'negative'
-        If 'full', the inversion is performed over the entire xygrid and returned as-is.
-<<<<<<< HEAD
-        For quadrupolar kernels, 'mirrored', 'positive', or 'negative' should be used.
-        If 'mirrored', the inversion is calculated over the positive half-quadrant and
-        reflected over the :math:`\eta_q=1` line to display both :math:`+C_q` and
-        :math:`-C_q` results.  If 'positive', the inversion is calculated over the
-        positive half-quadrant and returned as is.  If 'negative', the inversion is
-        calculated over the positive half-quadrant and flipped about the
-=======
-        For quadrupolar kernels, 'mirrored', 'positive', or 'negative' should be used. 
-        If 'mirrored', the inversion is calculated over the positive half-quadrant and 
-        reflected over the :math:`\eta_q=1` line to display both :math:`+C_q` and 
-        :math:`-C_q` results.  If 'positive', the inversion is calculated over the 
-        positive half-quadrant and returned as is.  If 'negative', the inversion is 
-        calculated over the positive half-quadrant and flipped about the 
->>>>>>> 0c005ede
-        :math:`\eta_q=1` line to display :math:`-C_q` results. The default is 'full'.
-
-    Attributes
-    ----------
-
-    f: ndarray or CSDM object.
-        A ndarray of shape (`m_count`, `nd`, ..., `n1`, `n0`) representing the
-        solution, :math:`{\bf f} \in \mathbb{R}^{m_\text{count} \times n_d \times
-        \cdots n_1 \times n_0}`.
-    n_iter: int
-        The number of iterations required to reach the specified tolerance.
-    """
-
-    def __init__(
-        self,
-        alpha,
-        lambda1,
-        inverse_dimension,
-        max_iterations=10000,
-        tolerance=1e-5,
-        positive=True,
-        method="gradient_decent",
-<<<<<<< HEAD
-        xygrid="full",
-=======
-        xygrid='full'
->>>>>>> 0c005ede
-    ):
-        super().__init__(
-            alpha=alpha,
-            lambda1=lambda1,
-            max_iterations=max_iterations,
-            tolerance=tolerance,
-            positive=positive,
-            regularizer="smooth lasso",
-            inverse_dimension=inverse_dimension,
-            method=method,
-<<<<<<< HEAD
-            xygrid=xygrid,
-=======
-            xygrid=xygrid
->>>>>>> 0c005ede
-        )
-
-
-class SmoothLassoCV(GeneralL2LassoCV):
-    r"""
-    The linear model trained with the combined l1 and l2 priors as the
-    regularizer. The method minimizes the objective function,
-
-    .. math::
-        \| {\bf Kf - s} \|^2_2 + \alpha \sum_{i=1}^{d} \| {\bf J}_i {\bf f} \|_2^2
-                    + \lambda  \| {\bf f} \|_1 ,
-
-    where :math:`{\bf K} \in \mathbb{R}^{m \times n}` is the kernel,
-    :math:`{\bf s} \in \mathbb{R}^{m \times m_\text{count}}` is the known signal
-    containing noise, and :math:`{\bf f} \in \mathbb{R}^{n \times m_\text{count}}`
-    is the desired solution. The parameters, :math:`\alpha` and :math:`\lambda`,
-    are the hyperparameters controlling the smoothness and sparsity of the
-    solution :math:`{\bf f}`.
-    The matrix :math:`{\bf J}_i` is given as
-
-    .. math::
-        {\bf J}_i = {\bf I}_{n_1} \otimes \cdots \otimes {\bf A}_{n_i}
-                    \otimes \cdots \otimes {\bf I}_{n_{d}},
-
-    where :math:`{\bf I}_{n_i} \in \mathbb{R}^{n_i \times n_i}` is the identity
-    matrix,
-
-    .. math::
-        {\bf A}_{n_i} = \left(\begin{array}{ccccc}
-                        1 & -1 & 0 & \cdots & \vdots \\
-                        0 & 1 & -1 & \cdots & \vdots \\
-                        \vdots & \vdots & \vdots & \vdots & 0 \\
-                        0 & \cdots & 0 & 1 & -1
-                    \end{array}\right) \in \mathbb{R}^{(n_i-1)\times n_i},
-
-    and the symbol :math:`\otimes` is the Kronecker product. The terms,
-    :math:`\left(n_1, n_2, \cdots, n_d\right)`, are the number of points along the
-    respective dimensions, with the constraint that :math:`\prod_{i=1}^{d}n_i = n`,
-    where :math:`d` is the total number of dimensions.
-
-    The cross-validation is carried out using a stratified splitting of the signal.
-
-    Parameters
-    ----------
-
-    alphas: ndarray
-        A list of :math:`\alpha` hyperparameters.
-    lambdas: ndarray
-        A list of :math:`\lambda` hyperparameters.
-    inverse_dimension: list
-        A list of csdmpy Dimension objects representing the inverse space.
-    folds: int
-        The number of folds used in cross-validation.The default is 10.
-    max_iterations: int
-        The maximum number of iterations allowed when solving the problem. The default
-        value is 10000.
-    tolerance: float
-        The tolerance at which the solution is considered converged. The default value
-        is 1e-5.
-    positive: bool
-        If True, the amplitudes in the solution, :math:`{\bf f}`, is constrained to only
-        positive values, else the solution may contain positive and negative amplitudes.
-        The default is True.
-    sigma: float
-        The standard deviation of the noise in the signal. The default is 0.0.
-    sigma: float
-        The standard deviation of the noise in the signal. The default is 0.0.
-    randomize: bool
-        If true, the folds are created by randomly assigning the samples to each fold.
-        If false, a stratified sampled is used to generate folds. The default is False.
-    times: int
-        The number of times to randomized n-folds are created. Only applicable when
-        `randomize` attribute is True.
-    verbose: bool
-        If true, prints the process.
-    n_jobs: int
-        The number of CPUs used for computation. The default is -1, that is, all
-        available CPUs are used.
-    xygrid: 'full', 'mirrored', 'positive', or 'negative'
-        If 'full', the inversion is performed over the entire xygrid and returned as-is.
-<<<<<<< HEAD
-        For quadrupolar kernels, 'mirrored', 'positive', or 'negative' should be used.
-        If 'mirrored', the inversion is calculated over the positive half-quadrant and
-        reflected over the :math:`\eta_q=1` line to display both :math:`+C_q` and
-        :math:`-C_q` results.  If 'positive', the inversion is calculated over the
-        positive half-quadrant and returned as is.  If 'negative', the inversion is
-        calculated over the positive half-quadrant and flipped about the
-=======
-        For quadrupolar kernels, 'mirrored', 'positive', or 'negative' should be used. 
-        If 'mirrored', the inversion is calculated over the positive half-quadrant and 
-        reflected over the :math:`\eta_q=1` line to display both :math:`+C_q` and 
-        :math:`-C_q` results.  If 'positive', the inversion is calculated over the 
-        positive half-quadrant and returned as is.  If 'negative', the inversion is 
-        calculated over the positive half-quadrant and flipped about the 
->>>>>>> 0c005ede
-        :math:`\eta_q=1` line to display :math:`-C_q` results. The default is 'full'.
-
-
-    Attributes
-    ----------
-    f: ndarray or CSDM object.
-        A ndarray of shape (m_count, nd, ..., n1, n0). The solution,
-        :math:`{\bf f} \in \mathbb{R}^{m_\text{count} \times n_d \times \cdots n_1
-        \times n_0}` or an equivalent CSDM object.
-    n_iter: int.
-        The number of iterations required to reach the specified tolerance.
-    hyperparameters: dict.
-        A dictionary with the :math:`\alpha` and :math:\lambda` hyperparameters.
-    cross_validation_curve: CSDM object.
-        The cross-validation error metric determined as the mean square error.
-    """
-
-    def __init__(
-        self,
-        alphas,
-        lambdas,
-        inverse_dimension,
-        folds=10,
-        max_iterations=10000,
-        tolerance=1e-5,
-        positive=True,
-        sigma=0.0,
-        randomize=False,
-        times=2,
-        verbose=False,
-        n_jobs=-1,
-        method="gradient_decent",
-<<<<<<< HEAD
-        xygrid="full",
-=======
-        xygrid='full'
->>>>>>> 0c005ede
-    ):
-        super().__init__(
-            alphas=alphas,
-            lambdas=lambdas,
-            inverse_dimension=inverse_dimension,
-            folds=folds,
-            max_iterations=max_iterations,
-            tolerance=tolerance,
-            positive=positive,
-            sigma=sigma,
-            regularizer="smooth lasso",
-            randomize=randomize,
-            times=times,
-            verbose=verbose,
-            n_jobs=n_jobs,
-            method=method,
-<<<<<<< HEAD
-            xygrid=xygrid,
-=======
-            xygrid=xygrid
->>>>>>> 0c005ede
-        )+import warnings
+
+from ._base_l1l2 import GeneralL2Lasso
+from ._base_l1l2 import GeneralL2LassoCV
+
+import warnings
+
+__author__ = "Deepansh J. Srivastava"
+__email__ = "srivastava.89@osu.edu"
+
+
+class SmoothLasso(GeneralL2Lasso):
+    r"""
+    The linear model trained with the combined l1 and l2 priors as the regularizer.
+    The method minimizes the objective function,
+
+    .. math::
+        \| {\bf Kf - s} \|^2_2 + \alpha \sum_{i=1}^{d} \| {\bf J}_i {\bf f} \|_2^2
+                    + \lambda  \| {\bf f} \|_1 ,
+
+    where :math:`{\bf K} \in \mathbb{R}^{m \times n}` is the kernel,
+    :math:`{\bf s} \in \mathbb{R}^{m \times m_\text{count}}` is the known (measured)
+    signal, and :math:`{\bf f} \in \mathbb{R}^{n \times m_\text{count}}`
+    is the desired solution. The parameters, :math:`\alpha` and :math:`\lambda`,
+    are the hyperparameters controlling the smoothness and sparsity of the
+    solution :math:`{\bf f}`. The matrix :math:`{\bf J}_i` is given as
+
+    .. math::
+        {\bf J}_i = {\bf I}_{n_1} \otimes \cdots \otimes {\bf A}_{n_i}
+                    \otimes \cdots \otimes {\bf I}_{n_{d}},
+
+    where :math:`{\bf I}_{n_i} \in \mathbb{R}^{n_i \times n_i}` is the identity matrix,
+
+    .. math::
+        {\bf A}_{n_i} = \left(\begin{array}{ccccc}
+                        1 & -1 & 0 & \cdots & \vdots \\
+                        0 & 1 & -1 & \cdots & \vdots \\
+                        \vdots & \vdots & \vdots & \vdots & 0 \\
+                        0 & \cdots & 0 & 1 & -1
+                    \end{array}\right) \in \mathbb{R}^{(n_i-1)\times n_i},
+
+    and the symbol :math:`\otimes` is the Kronecker product. The terms,
+    :math:`\left(n_1, n_2, \cdots, n_d\right)`, are the number of points along the
+    respective dimensions, with the constraint that :math:`\prod_{i=1}^{d}n_i = n`,
+    where :math:`d` is the total number of dimensions.
+
+    Args
+    ----
+
+    alpha: float
+        The hyperparameter, :math:`\alpha`.
+    lambda1: float
+        The hyperparameter, :math:`\lambda`.
+    inverse_dimension: list
+        A list of csdmpy Dimension objects representing the inverse space.
+    max_iterations: int
+        The maximum number of iterations allowed when solving the problem. The default
+        value is 10000.
+    tolerance: float
+        The tolerance at which the solution is considered converged. The default value
+        is 1e-5.
+    positive: bool
+        If True, the amplitudes in the solution, :math:`{\bf f}`, is constrained to only
+        positive values, else the solution may contain positive and negative amplitudes.
+        The default is True.
+    xygrid: 'full', 'mirrored', 'positive', or 'negative'
+        If 'full', the inversion is performed over the entire xygrid and returned as-is.
+        For quadrupolar kernels, 'mirrored', 'positive', or 'negative' should be used.
+        If 'mirrored', the inversion is calculated over the positive half-quadrant and
+        reflected over the :math:`\eta_q=1` line to display both :math:`+C_q` and
+        :math:`-C_q` results.  If 'positive', the inversion is calculated over the
+        positive half-quadrant and returned as is.  If 'negative', the inversion is
+        calculated over the positive half-quadrant and flipped about the
+        :math:`\eta_q=1` line to display :math:`-C_q` results. The default is 'full'.
+
+    Attributes
+    ----------
+
+    f: ndarray or CSDM object.
+        A ndarray of shape (`m_count`, `nd`, ..., `n1`, `n0`) representing the
+        solution, :math:`{\bf f} \in \mathbb{R}^{m_\text{count} \times n_d \times
+        \cdots n_1 \times n_0}`.
+    n_iter: int
+        The number of iterations required to reach the specified tolerance.
+    """
+
+    def __init__(
+        self,
+        alpha,
+        lambda1,
+        inverse_dimension,
+        max_iterations=10000,
+        tolerance=1e-5,
+        positive=True,
+        method="gradient_decent",
+        xygrid="full",
+    ):
+        super().__init__(
+            alpha=alpha,
+            lambda1=lambda1,
+            max_iterations=max_iterations,
+            tolerance=tolerance,
+            positive=positive,
+            regularizer="smooth lasso",
+            inverse_dimension=inverse_dimension,
+            method=method,
+            xygrid=xygrid,
+        )
+
+
+class SmoothLassoCV(GeneralL2LassoCV):
+    r"""
+    The linear model trained with the combined l1 and l2 priors as the
+    regularizer. The method minimizes the objective function,
+
+    .. math::
+        \| {\bf Kf - s} \|^2_2 + \alpha \sum_{i=1}^{d} \| {\bf J}_i {\bf f} \|_2^2
+                    + \lambda  \| {\bf f} \|_1 ,
+
+    where :math:`{\bf K} \in \mathbb{R}^{m \times n}` is the kernel,
+    :math:`{\bf s} \in \mathbb{R}^{m \times m_\text{count}}` is the known signal
+    containing noise, and :math:`{\bf f} \in \mathbb{R}^{n \times m_\text{count}}`
+    is the desired solution. The parameters, :math:`\alpha` and :math:`\lambda`,
+    are the hyperparameters controlling the smoothness and sparsity of the
+    solution :math:`{\bf f}`.
+    The matrix :math:`{\bf J}_i` is given as
+
+    .. math::
+        {\bf J}_i = {\bf I}_{n_1} \otimes \cdots \otimes {\bf A}_{n_i}
+                    \otimes \cdots \otimes {\bf I}_{n_{d}},
+
+    where :math:`{\bf I}_{n_i} \in \mathbb{R}^{n_i \times n_i}` is the identity
+    matrix,
+
+    .. math::
+        {\bf A}_{n_i} = \left(\begin{array}{ccccc}
+                        1 & -1 & 0 & \cdots & \vdots \\
+                        0 & 1 & -1 & \cdots & \vdots \\
+                        \vdots & \vdots & \vdots & \vdots & 0 \\
+                        0 & \cdots & 0 & 1 & -1
+                    \end{array}\right) \in \mathbb{R}^{(n_i-1)\times n_i},
+
+    and the symbol :math:`\otimes` is the Kronecker product. The terms,
+    :math:`\left(n_1, n_2, \cdots, n_d\right)`, are the number of points along the
+    respective dimensions, with the constraint that :math:`\prod_{i=1}^{d}n_i = n`,
+    where :math:`d` is the total number of dimensions.
+
+    The cross-validation is carried out using a stratified splitting of the signal.
+
+    Parameters
+    ----------
+
+    alphas: ndarray
+        A list of :math:`\alpha` hyperparameters.
+    lambdas: ndarray
+        A list of :math:`\lambda` hyperparameters.
+    inverse_dimension: list
+        A list of csdmpy Dimension objects representing the inverse space.
+    folds: int
+        The number of folds used in cross-validation.The default is 10.
+    max_iterations: int
+        The maximum number of iterations allowed when solving the problem. The default
+        value is 10000.
+    tolerance: float
+        The tolerance at which the solution is considered converged. The default value
+        is 1e-5.
+    positive: bool
+        If True, the amplitudes in the solution, :math:`{\bf f}`, is constrained to only
+        positive values, else the solution may contain positive and negative amplitudes.
+        The default is True.
+    sigma: float
+        The standard deviation of the noise in the signal. The default is 0.0.
+    sigma: float
+        The standard deviation of the noise in the signal. The default is 0.0.
+    randomize: bool
+        If true, the folds are created by randomly assigning the samples to each fold.
+        If false, a stratified sampled is used to generate folds. The default is False.
+    times: int
+        The number of times to randomized n-folds are created. Only applicable when
+        `randomize` attribute is True.
+    verbose: bool
+        If true, prints the process.
+    n_jobs: int
+        The number of CPUs used for computation. The default is -1, that is, all
+        available CPUs are used.
+    xygrid: 'full', 'mirrored', 'positive', or 'negative'
+        If 'full', the inversion is performed over the entire xygrid and returned as-is.
+        For quadrupolar kernels, 'mirrored', 'positive', or 'negative' should be used.
+        If 'mirrored', the inversion is calculated over the positive half-quadrant and
+        reflected over the :math:`\eta_q=1` line to display both :math:`+C_q` and
+        :math:`-C_q` results.  If 'positive', the inversion is calculated over the
+        positive half-quadrant and returned as is.  If 'negative', the inversion is
+        calculated over the positive half-quadrant and flipped about the
+        :math:`\eta_q=1` line to display :math:`-C_q` results. The default is 'full'.
+
+
+    Attributes
+    ----------
+    f: ndarray or CSDM object.
+        A ndarray of shape (m_count, nd, ..., n1, n0). The solution,
+        :math:`{\bf f} \in \mathbb{R}^{m_\text{count} \times n_d \times \cdots n_1
+        \times n_0}` or an equivalent CSDM object.
+    n_iter: int.
+        The number of iterations required to reach the specified tolerance.
+    hyperparameters: dict.
+        A dictionary with the :math:`\alpha` and :math:\lambda` hyperparameters.
+    cross_validation_curve: CSDM object.
+        The cross-validation error metric determined as the mean square error.
+    """
+
+    def __init__(
+        self,
+        alphas,
+        lambdas,
+        inverse_dimension,
+        folds=10,
+        max_iterations=10000,
+        tolerance=1e-5,
+        positive=True,
+        sigma=0.0,
+        randomize=False,
+        times=2,
+        verbose=False,
+        n_jobs=-1,
+        method="gradient_decent",
+        xygrid="full",
+    ):
+        super().__init__(
+            alphas=alphas,
+            lambdas=lambdas,
+            inverse_dimension=inverse_dimension,
+            folds=folds,
+            max_iterations=max_iterations,
+            tolerance=tolerance,
+            positive=positive,
+            sigma=sigma,
+            regularizer="smooth lasso",
+            randomize=randomize,
+            times=times,
+            verbose=verbose,
+            n_jobs=n_jobs,
+            method=method,
+            xygrid=xygrid,
+        )