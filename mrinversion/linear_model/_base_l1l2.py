# -*- coding: utf-8 -*-
from copy import deepcopy
from typing import Any
from typing import List
from typing import Union

import csdmpy as cp
import numpy as np
from joblib import delayed
from joblib import Parallel
from pydantic import BaseModel
from pydantic import PrivateAttr
from scipy.optimize import least_squares
from sklearn.linear_model import Lasso
from sklearn.linear_model import LassoLars
from sklearn.linear_model import MultiTaskLasso
from sklearn.model_selection import cross_validate
from sklearn.model_selection import KFold
from typing_extensions import Literal

from mrinversion.linear_model.tsvd_compression import TSVDCompression  # noqa: F401

# from scipy.optimize import minimize

__author__ = "Deepansh J. Srivastava"
__email__ = "srivastava.89@osu.edu"


class Optimizer(BaseModel):
    inverse_dimension: List[
        Union[cp.Dimension, cp.LinearDimension, cp.MonotonicDimension]
    ]
    max_iterations: int = 20000
    tolerance: float = 1e-5
    positive: bool = True
    regularizer: Literal["smooth lasso", "sparse ridge fusion"] = "smooth lasso"
    method: Literal["multi-task", "gradient_decent", "lars"] = "gradient_decent"

    folds: int = 10
    sigma: float = 0.0
    randomize: bool = False
    times: int = 2

    f: Union[cp.CSDM, np.ndarray] = None
    n_iter: int = None

    _scale: float = PrivateAttr(1.0)
    _estimator: Any = PrivateAttr()

    class Config:
        arbitrary_types_allowed = True

    def predict(self, K):
        r"""Predict the signal using the linear model.

        Args
        ----

        K: ndarray
            A :math:`m \times n` kernel matrix, :math:`{\bf K}`. A numpy array of shape
            (m, n).

<<<<<<< HEAD
        Return
        ------
        ndarray
            A numpy array of shape (m, m_count) with the predicted values
        """
        return self._estimator.predict(K) * self._scale

    def residuals(self, K, s):
        r"""Return the residual as the difference the data and the prediced data(fit),
        following

        .. math::
            \text{residuals} = {\bf s - Kf^*}

        where :math:`{\bf f^*}` is the optimum solution.
=======
    def fit(self, K, s):
        r"""Fit the model using the coordinate descent method from scikit-learn.
>>>>>>> 11c8d905

        Args
        ----
        K: ndarray.
            A :math:`m \times n` kernel matrix, :math:`{\bf K}`. A numpy array of shape
            (m, n).
        s: ndarray ot CSDM object.
            A csdm object or a :math:`m \times m_\text{count}` signal matrix,
            :math:`{\bf s}`.

        Return
        ------
        ndarray or CSDM object.
            If `s` is a csdm object, returns a csdm object with the residuals. If `s`
            is a numpy array, return a :math:`m \times m_\text{count}` residue matrix.
            csdm object
        """
        s_ = s.y[0].components[0].T if isinstance(s, cp.CSDM) else s
        predict = np.squeeze(self._estimator.predict(K)) * self._scale
        residue = s_ - predict

        if not isinstance(s, cp.CSDM):
            return residue

        residue = cp.as_csdm(residue.T)
        residue._dimensions = s._dimensions
        return residue

    def score(self, K, s, sample_weights=None):
        """The coefficient of determination, :math:`R^2`, of the prediction.
        For more information, read scikit-learn documentation.
        """
        return self._estimator.score(K, s / self._scale, sample_weights)

    def get_optimizer(self, alpha):
        """Return the scikit-learn estimator for the method."""
        # The factor 0.5 for alpha in the Lasso/LassoLars problem is to compensate
        # 1/(2 * n_sample) factor in OLS term.
        if self.method == "multi-task":
            return MultiTaskLasso(
                alpha=alpha / 2.0,  # self.cv_lambdas[0] / 2.0,
                fit_intercept=False,
                normalize=False,
                # precompute=True,
                max_iter=self.max_iterations,
                tol=self.tolerance,
                copy_X=True,
                # positive=self.positive,
                random_state=None,
                warm_start=False,
                selection="random",
            )

        kwargs = dict(
            alpha=alpha / 2.0,
            fit_intercept=False,
            normalize=False,
            max_iter=self.max_iterations,
            copy_X=True,
            positive=self.positive,
            random_state=45,
        )

        if self.method == "gradient_decent":
            return Lasso(
                precompute=True,
                tol=self.tolerance,
                warm_start=False,
                selection="random",
                **kwargs,
            )

        if self.method == "lars":
            return LassoLars(
                precompute="auto",
                fit_path=False,
                jitter=self.sigma,
                verbose=True,
                **kwargs,
            )

    @property
    def f_shape(self):
        """Shape of solution grid"""
        return tuple([item.count for item in self.inverse_dimension])[::-1]

    def pack_solution_as_csdm(self, f, s):
        """Pack the solution as a CSDM object.

        Args:
            np.ndarray f: Solution numpy array.
            cp.csdm s: CSDM dataset
        """
        f = cp.as_csdm(f)

        if len(s.x) > 1:
            f.x[2] = s.x[1]
        f.x[1] = self.inverse_dimension[1]
        f.x[0] = self.inverse_dimension[0]
        return f

    def shape_solution(self, f, s_, half=False):
        if half:
            index = self.inverse_dimension[0].application["index"]
            f_new = np.zeros((s_.shape[1], np.prod(self.f_shape)), dtype=float)
            f_new[:, index] = f
            f = f_new
        if s_.shape[1] > 1:
            f.shape = (s_.shape[1],) + self.f_shape
            f[:, :, 0] /= 2.0
            f[:, 0, :] /= 2.0
        else:
            f.shape = self.f_shape
            f[:, 0] /= 2.0
            f[0, :] /= 2.0

        f *= self._scale
        return f

    def _fit_setup(self, K, s, alpha, get_cv_indexes=False):
        """Compress the kernel and dataset, and optionally calculate the
        cross-validation indexes (test-train sets)."""
        s_ = _get_proper_data(s)
        self._scale = s_.max().real
        s_ = s_ / self._scale

        # prod = np.asarray(self.f_shape).prod()
        # if K.shape[1] != prod:
        #     raise ValueError(
        #         "The product of the shape, `f_shape`, must be equal to the length of "
        #         f"the axis 1 of kernel, K, {K.shape[1]} != {prod}."
        #     )
        half = False
        if "half" in self.inverse_dimension[0].application:
            half = self.inverse_dimension[0].application["half"]

        args = {"regularizer": self.regularizer, "f_shape": self.f_shape, "half": half}
        Ks, ss = _get_augmented_data(K=K, s=s_, alpha=s_.size * alpha, **args)

        if not get_cv_indexes:
            return Ks, ss, (half, s_)

        args = (self.folds, self.regularizer, self.f_shape, self.randomize, self.times)
        cv_indexes = _get_cv_indexes(K, *args)

        return Ks, ss, cv_indexes

    def _get_bootstrap_cv_indexes(self, cv_indexes, n_repeats, arr_length):
        if n_repeats == 1:
            return [cv_indexes]

        a = np.arange(arr_length)
        np.random.shuffle(a)
        list_ = a[:n_repeats]

        return [
            [
                [np.delete(t_index, np.where(t_index == list_[i])) for t_index in items]
                for items in cv_indexes
            ]
            for i in range(n_repeats)
        ]


class GeneralL2Lasso(Optimizer):
    r"""The Minimizer class solves the following equation,

    .. math::
        {\bf f} = \underset{{\bf f}}{\text{argmin}} \left( \frac{1}{m} \|
                    {\bf Kf - s} \|^2_2 +
                    \alpha \sum_{i=1}^{d} \| {\bf J}_i {\bf f} \|_2^2 +
                    \lambda  \| {\bf f} \|_1 \right),

    where :math:`{\bf K} \in \mathbb{R}^{m \times n}` is the kernel,
    :math:`{\bf s} \in \mathbb{R}^{m \times m_\text{count}}` is the known signal
    containing noise, and :math:`{\bf f} \in \mathbb{R}^{n \times m_\text{count}}`
    is the desired solution matrix.


    Based on the regularization literal, the above problem is constraint

    Args:
        alpha: Float, the hyperparameter, :math:`\alpha`.
        lambda1: Float, the hyperparameter, :math:`\lambda`.
        hyperparameters: Dict, a python dictionary of hyperparameters.
        max_iterations: Interger, the maximum number of iterations allowed when
                        solving the problem. The default value is 10000.
        tolerance: Float, the tolerance at which the solution is
                   considered converged. The default value is 1e-5.
        positive: Boolean. If True, the amplitudes in the solution,
                  :math:`{\bf f}` is all positive, else the solution may contain
                  positive and negative amplitudes. The default is True.
        regularizer: String, a literal specifying the form of matrix
                     :math:`{\bf J}_i`. The allowed literals are `smooth lasso`
                     and `sparse ridge fusion`.
        f_shape: The shape of the solution, :math:`{\bf f}`, given as a tuple
                        (n1, n2, ..., nd)
    """

    alpha: float = 1e-3
    lambda1: float = 1e-6
    hyperparameters: dict = None

    def __init__(self, **kwargs):
        super().__init__(**kwargs)
        if self.hyperparameters is None:
            self.hyperparameters = {"lambda": self.lambda1, "alpha": self.alpha}

    def fit(self, K, s):
        r"""Fit the model using the coordinate descent method from scikit-learn.

        Args
        ----

        K: ndarray
            The :math:`m \times n` kernel matrix, :math:`{\bf K}`. A numpy array of
            shape (m, n).
        s: ndarray or CSDM object.
            A csdm object or an equivalent numpy array holding the signal,
            :math:`{\bf s}`, as a :math:`m \times m_\text{count}` matrix.
        """

        Ks, ss, (half, s_) = self._fit_setup(K, s, self.hyperparameters["alpha"], False)

        _estimator = self.get_optimizer(self.hyperparameters["lambda"])
        _estimator.fit(Ks, ss)
        f = _estimator.coef_.copy()

        f = self.shape_solution(f, s_, half)

        if isinstance(s, cp.CSDM):
            f = self.pack_solution_as_csdm(f, s)
            # f = cp.as_csdm(f)

            # if len(s.x) > 1:
            #     f.x[2] = s.x[1]
            # f.x[1] = self.inverse_dimension[1]
            # f.x[0] = self.inverse_dimension[0]

<<<<<<< HEAD
        self._estimator = _estimator
        self.f = f
        self.n_iter = _estimator.n_iter_
=======
        residue = cp.as_csdm(residue.T.copy())
        residue._dimensions = s._dimensions
        return residue
>>>>>>> 11c8d905


class GeneralL2LassoLS(GeneralL2Lasso):
    verbose: bool = False
    n_jobs: int = -1
    _path: Any = PrivateAttr()

<<<<<<< HEAD
    def fit(self, K, s, n_repeats=1, **kwargs):
=======
    def fit(self, K, s):
>>>>>>> 11c8d905
        r"""Fit the model using the coordinate descent method from scikit-learn for
        all alpha anf lambda values using the `n`-folds cross-validation technique.
        The cross-validation metric is the mean squared error.

        Args:
            K: A :math:`m \times n` kernel matrix, :math:`{\bf K}`. A numpy array of
                shape (m, n).
            s: A :math:`m \times m_\text{count}` signal matrix, :math:`{\bf s}` as a
                csdm object or a numpy array or shape (m, m_count).
            n_repeats: int. Repeat the cross-validation by adding noise to the input
                data and evaluate the mean cross-validation error.
        """
        Ks, ss, cv_indexes = self._fit_setup(
            K, s, self.hyperparameters["alpha"], get_cv_indexes=True
        )
        l1 = self.get_optimizer(self.hyperparameters["lambda"])

        ks0 = K.shape[0]
        new_indexes = self._get_bootstrap_cv_indexes(cv_indexes, n_repeats, ks0)

        self._path = []
        sigma_sq = self.sigma ** 2

        def fnc(x_):
            x = [10 ** x_[0], 10 ** x_[1]]
            self._path.append(x)
            Ks[ks0:] *= np.sqrt(x[0] / self.hyperparameters["alpha"])
            l1.alpha = x[1] / 2.0

            mse = np.sum(
                [cv(l1, Ks, ss, indexes, n_jobs=self.n_jobs) for indexes in new_indexes]
            )
            mse /= -n_repeats
            mse -= sigma_sq
            return np.sqrt(2 * mse)

        x0 = np.log10([self.hyperparameters["alpha"], self.hyperparameters["lambda"]])

        kwargs["xtol"] = 1e-4 if "xtol" not in kwargs else kwargs["xtol"]
        res = least_squares(
            fnc,
            x0,
            # jac="3-point",
            # loss="cauchy",
            # method="dogbox",
            bounds=[(-15, -15), (-4, -4)],
            # diff_step=[5e-5, 5e-5],
            verbose=2,
            **kwargs,
        )

        self.hyperparameters["alpha"] = 10 ** res.x[0]
        self.hyperparameters["lambda"] = 10 ** res.x[1]

        print(res.message)
        print(res.status)

        # Calculate the solution using the complete data at the optimized lambda and
        # alpha values
        super().fit(K, s)

    @property
    def path(self):
        alpha_ = [item[0] for item in self._path]
        lambda_ = [item[1] for item in self._path]
        return {"alpha": alpha_, "lambda": lambda_}


class GeneralL2LassoCV(Optimizer):
    alphas: Union[List[float], np.ndarray] = None
    lambdas: Union[List[float], np.ndarray] = None
    hyperparameters: dict = None

    verbose: bool = False
    n_jobs: int = -1
    f_std: Union[cp.CSDM, np.ndarray] = None

    _path: Any = PrivateAttr()
    _cv_alphas: Any = PrivateAttr()
    _cv_lambdas: Any = PrivateAttr()
    _cv_map: Any = PrivateAttr()

    class Config:
        arbitrary_types_allowed = True

    def __init__(self, **kwargs):
        super().__init__(**kwargs)
        self._cv_alphas = (
            10 ** ((np.arange(5) / 4) * 2 - 4)[::-1]
            if self.alphas is None
            else np.asarray(self.alphas).ravel()
        )

        self._cv_lambdas = (
            10 ** ((np.arange(10) / 9) * 5 - 9)[::-1]
            if self.lambdas is None
            else np.asarray(self.lambdas).ravel()
        )
        if self.hyperparameters is None:
            self.hyperparameters = {"lambda": None, "alpha": None}

    def get_optimizer_jobs(self, Ks, ss, cv_indexes, start_index, n_repeats=1):
        """Generate a grid of n_alpha x n_lambda optimizers (jobs) over the given
        grid of hyperparameters.

        Args:
            np.ndarray Ks: The augmented kernel
            cp.CSDM ss: The augmented dataset
            (list of tuple) cv_indexes: (test, train) indexes for cross-validation
            int start_index: The index in the augmented kernel (Ks), where the
                smoothening matrix starts.
            int n_repeats: Repeat the cross-validation by adding noise to the input
                data and evaluate the mean cross-validation error.
        """
        # create an l1 over all lambda values
        l1 = self.get_optimizer(self._cv_lambdas[0])

        l1_array = []
        for lambda_ in self._cv_lambdas:
            l1_array += [deepcopy(l1)]
            l1_array[-1].alpha = lambda_ / 2.0

        # l2 optimizer per l1 over alpha values
        alpha_ratio = np.ones(self._cv_alphas.size)
        if self._cv_alphas.size != 1 and self._cv_alphas[0] != 0:
            alpha_ratio[1:] = np.sqrt(self._cv_alphas[1:] / self._cv_alphas[:-1])

        def alpha_lambda_grid_jobs(new_indexes):
            """Create optimization jobs over alpha-lambda grid
            Args:
                ss: Augmented dataset.
            """
            jobs_ = []
            for alpha_ratio_ in alpha_ratio:
                if alpha_ratio_ != 0:
                    Ks[start_index:] *= alpha_ratio_
                Ks_copy = deepcopy(Ks)
                jobs_ += [
                    delayed(cv)(l1_, Ks_copy, ss, new_indexes) for l1_ in l1_array
                ]
            return jobs_

        new_indexes = self._get_bootstrap_cv_indexes(cv_indexes, n_repeats, start_index)
        return [
            item for indexes in new_indexes for item in alpha_lambda_grid_jobs(indexes)
        ]

    def fit(self, K, s, scoring="neg_mean_squared_error", n_repeats=1):
        r"""Fit the model using the coordinate descent method from scikit-learn for
        all alpha anf lambda values using the `n`-folds cross-validation technique.
        The cross-validation metric is the mean squared error.

        Args:
            K: A :math:`m \times n` kernel matrix, :math:`{\bf K}`. A numpy array of
                shape (m, n).
            s: A :math:`m \times m_\text{count}` signal matrix, :math:`{\bf s}` as a
                csdm object or a numpy array or shape (m, m_count).
            n_repeats: int. Repeat the cross-validation by adding noise to the input
                data and evaluate the mean cross-validation error.
        """
        # get augmented kernel, dataset, and cv-indexes.
        Ks, ss, cv_indexes = self._fit_setup(K, s, self._cv_alphas[0], True)

        # optimizers as jobs over the hyperparameter grid.
        jobs = self.get_optimizer_jobs(Ks, ss, cv_indexes, K.shape[0], n_repeats)

        # start parallel processes for running jobs
        processes = Parallel(
            n_jobs=self.n_jobs,
            verbose=self.verbose,
            **{
                "backend": {
                    "threads": "threading",
                    "processes": "multiprocessing",
                    None: None,
                }["threads"]
            },
        )
        result = processes(jobs)  # run jobs

        cv_map = self.get_cv_map(result, n_repeats)  # get cross-validation error metric

        # find the minima of the curve to get the optimum hyperparameters.
        self.find_optimum_hyperparameters(cv_map, scoring)

        # Calculate the solution using the complete data at the optimized lambda and
        # alpha values.
        opt = GeneralL2Lasso(
            alpha=self.hyperparameters["alpha"],
            lambda1=self.hyperparameters["lambda"],
            max_iterations=self.max_iterations,
            tolerance=self.tolerance,
            positive=self.positive,
            regularizer=self.regularizer,
            inverse_dimension=self.inverse_dimension,
            method=self.method,
        )
<<<<<<< HEAD
        opt.fit(K, s)
        self._estimator = opt._estimator
        self.f = opt.f
        self.n_iter = opt.n_iter
=======
        self.opt.fit(K, s)
        self.f = self.opt.f

        # convert cv_map to csdm
        self.cv_map = cp.as_csdm(np.squeeze(self.cv_map.T.copy()))
        if len(self.cv_alphas) != 1:
            d0 = cp.as_dimension(-np.log10(self.cv_alphas), label="-log(α)")
            self.cv_map.dimensions[0] = d0
>>>>>>> 11c8d905

    def get_cv_map(self, cv_map, n_repeats=1, scoring="neg_mean_squared_error"):
        # cv_map = np.asarray([item["test_score"].mean() for item in result])
        cv_map = np.asarray(cv_map)
        cv_map.shape = (n_repeats, self._cv_alphas.size, self._cv_lambdas.size)

        # cv_map contains negated mean square errors, therefore multiply by -1.
        cv_map *= -1

        # subtract the variance.
        if scoring == "neg_mean_squared_error":
            cv_map -= self.sigma ** 2

            # After subtracting the variance, any negative values in the cv grid is a
            # result of noise. Substitute negative values for np.nan to avoid such
            # models.
            index = np.where(cv_map < 0)
            cv_map[index] = np.nan

        return cv_map.mean(axis=0)

    def find_optimum_hyperparameters(self, cv_map, scoring="neg_mean_squared_error"):
        """Find the global minimal of the cross-validation error metric and update
        the hyperparameter values.

        Args:
            np.nd.array cv_map: cross-calidation error metric array.
            str scoring: Scoring criteria for error metric.
        """

        # The argmin of the minimum value is the selected model as it has the least
        # prediction error.
        cv_shape = (self._cv_alphas.size, self._cv_lambdas.size)
        index = np.unravel_index(cv_map.argmin(), cv_shape)
        self.hyperparameters["alpha"] = self._cv_alphas[index[0]]
        self.hyperparameters["lambda"] = self._cv_lambdas[index[1]]
        self.pack_cv_map_as_csdm(cv_map)

    def pack_cv_map_as_csdm(self, cv_map):
        """Convert the cross-validation error metric as a CSDM object.

        Args:
            np.nd.array cv_map: cross-calidation error metric array.
        """
        cv_map = cp.as_csdm(cv_map.T)
        cv_map.x[0] = cp.as_dimension(-np.log10(self._cv_alphas), label="-log(α)")
        cv_map.x[1] = cp.as_dimension(-np.log10(self._cv_lambdas), label="-log(λ)")

        if self._cv_alphas.size == 1:
            cv_map = cv_map[0]

        if self._cv_lambdas.size == 1:
            cv_map = cv_map[:, 0]

        self._cv_map = cv_map

    @property
    def cross_validation_curve(self):
        """The cross-validation error metric determined as the mean square error.

        Returns: A two-dimensional CSDM object.
        """
        return self._cv_map


def cv(l1, X, y, cv_indexes, n_jobs=1):
    """Return the cross-validation score as negative of mean square error."""
    if isinstance(l1, (Lasso, MultiTaskLasso)):
        fit_params = {"check_input": False}
    if isinstance(l1, LassoLars):
        fit_params = None  # {"Xy": np.dot(X.T, y)}

    cv_score = cross_validate(
        l1,
        X=X,
        y=y,
        scoring="neg_mean_absolute_error",
        cv=cv_indexes,
        fit_params=fit_params,
        n_jobs=n_jobs,
        verbose=0,
        # return_estimator=True,
    )
    # estimators = cv_score["estimator"]
    # print(estimators)
    # print([item.coef_.shape for item in estimators])
    # diff = 0
    # if len(estimators[0].coef_.shape) >= 2:
    #     diff = np.mean(
    #         [
    #             np.sum((item.coef_[:, 1:] - item.coef_[:, :-1]) ** 2)
    #             for item in estimators
    #         ]
    #     )
    # print(diff)
    return cv_score["test_score"].mean()  # + diff * alpha


def _get_smooth_size(f_shape, regularizer, max_size):
    r"""Return the number of rows appended to for the augmented kernel.

    For smooth-lasso, the number of rows is given as
        rows = \prod_{i=1}^d n_i (\sum_{j=0}^d  (n_j-1)/n_j)

    For sparse ridge fusion, the number of rows is given as
        rows = \prod_{i=1}^d n_i (\sum_{j=0}^d  (n_j-2)/n_j)
    """
    shape = np.asarray(f_shape)
    shape_prod = shape.prod()
    # if shape_prod != max_size:
    #     raise ValueError(
    #         "The product of the shape must be equal to the length of axis 1 of the "
    #         "kernel, K"
    #     )
    if regularizer == "smooth lasso":
        smooth_array_size = [int(shape_prod * (i - 1) / i) for i in shape]
        smooth_size = np.asarray(smooth_array_size).sum()
    elif regularizer == "sparse ridge fusion":
        smooth_array_size = [int(shape_prod * (i - 2) / i) for i in shape]
        smooth_size = np.asarray(smooth_array_size).sum()
    else:
        smooth_size = 0
    return smooth_size


def _get_cv_indexes(K, folds, regularizer, f_shape=None, random=False, times=1):
    """Return the indexes of the kernel and signal, corresponding to the test
    and train sets.

    """
    cv_indexes = []
    ks0, ks1 = K.shape
    f_shape = (f_shape,) if isinstance(f_shape, int) else f_shape

    smooth_size = _get_smooth_size(f_shape, regularizer, ks1)

    tr_ = (np.arange(smooth_size) + ks0).tolist()

    for j in range(folds):
        train_ = []
        test_ = []
        for i in range(ks0):
            if (i + j - folds) % folds == 0:
                test_.append(i)
            else:
                train_.append(i)
        train_ += tr_
        cv_indexes.append([train_, test_])

    if random:
        for _ in range(times):
            kf = KFold(n_splits=folds, shuffle=True)
            kf.get_n_splits(K)
            for train_index, test_index in kf.split(K):
                cv_indexes.append([train_index.tolist() + tr_, test_index])
    return cv_indexes


def generate_J_i(Ai, alpha, f_shape):
    J = []
    sqrt_alpha = np.sqrt(alpha)
    identity = [np.eye(i) for i in f_shape]
    for i, i_count in enumerate(f_shape):
        J_array = deepcopy(identity)
        J_array[i] = Ai(i_count)
        Ji_ = 1
        for j_array_ in J_array:
            Ji_ = np.kron(Ji_, j_array_)
        J.append(Ji_ * sqrt_alpha)
    return J


def _get_augmented_data(K, s, alpha, regularizer, f_shape=None, half=False):
    """Creates a smooth kernel, K, with alpha regularization parameter."""
    if alpha == 0:
        return np.asfortranarray(K), np.asfortranarray(s)

    ks0, ks1 = K.shape
    ss0, ss1 = s.shape

    f_shape = (f_shape,) if isinstance(f_shape, int) else f_shape

    smooth_size = _get_smooth_size(f_shape, regularizer, ks1)

    if regularizer == "smooth lasso":

        def Ai_smooth_lasso(i):
            return (-1 * np.eye(i) + np.diag(np.ones(i - 1), k=-1))[1:]

        J = generate_J_i(Ai_smooth_lasso, alpha, f_shape)

    if regularizer == "sparse ridge fusion":

        def Ai_sparse_ridge_fusion(i):
            A_temp = -1 * np.eye(i)
            A_temp += 2 * np.diag(np.ones(i - 1), k=-1)
            A_temp += -1 * np.diag(np.ones(i - 2), k=-2)
            return A_temp[2:]
            # return (
            #     -1 * np.eye(i)
            #     + 2 * np.diag(np.ones(i - 1), k=-1)
            #     - 1 * np.diag(np.ones(i - 2), k=-2)
            # )[2:]

        J = generate_J_i(Ai_sparse_ridge_fusion, alpha, f_shape)

    K_ = np.empty((ks0 + smooth_size, ks1))

    if half:
        row1, col, row0 = get_indexes(f_shape)
        J[0] = J[0][row0][:, col]
        J[1] = J[1][row1][:, col]
        # print(row1.size, col.size, row0.size)

    K_[:ks0] = K
    start = ks0
    end = ks0
    for J_i in J:
        end = end + J_i.shape[0]
        K_[start:end] = J_i
        start = end

    s_ = np.zeros((ss0 + smooth_size, ss1))
    s_[:ss0] = s.real

    return np.asfortranarray(K_), np.asfortranarray(s_)


def get_indexes(f_shape):
    s0, s1 = f_shape[0], f_shape[1]

    def arr_j1(s0, s1):
        arr = []
        lst = [np.arange(s1 - i) + (s1 + 1) * i for i in range(s0)]
        for item in lst:
            arr = np.append(arr, item)
        return np.asarray(arr, dtype=int)

    arr1 = arr_j1(s0, s1 - 1)
    arr2 = arr_j1(min(s0, s1), s1)

    def arr_j0(s0, s1):
        arr = []
        lst = [np.arange(s1 - i) + (s1 + 2) * i + 1 for i in range(s0)]
        for item in lst:
            arr = np.append(arr, item)
        return np.asarray(arr, dtype=int)

    arr3 = arr_j0(min(s0 - 1, s1), s1 - 1)

    return arr1, arr2, arr3


def _get_proper_data(s):
    """Extract the numpy array from the csdm, if csdm and returns a 2D array"""
    s_ = deepcopy(s.y[0].components[0].T) if isinstance(s, cp.CSDM) else deepcopy(s)
    s_ = s_[:, np.newaxis] if s_.ndim == 1 else s_
    return s_<|MERGE_RESOLUTION|>--- conflicted
+++ resolved
@@ -60,7 +60,6 @@
             A :math:`m \times n` kernel matrix, :math:`{\bf K}`. A numpy array of shape
             (m, n).
 
-<<<<<<< HEAD
         Return
         ------
         ndarray
@@ -76,10 +75,6 @@
             \text{residuals} = {\bf s - Kf^*}
 
         where :math:`{\bf f^*}` is the optimum solution.
-=======
-    def fit(self, K, s):
-        r"""Fit the model using the coordinate descent method from scikit-learn.
->>>>>>> 11c8d905
 
         Args
         ----
@@ -104,7 +99,7 @@
         if not isinstance(s, cp.CSDM):
             return residue
 
-        residue = cp.as_csdm(residue.T)
+        residue = cp.as_csdm(residue.T.copy())
         residue._dimensions = s._dimensions
         return residue
 
@@ -319,15 +314,9 @@
             # f.x[1] = self.inverse_dimension[1]
             # f.x[0] = self.inverse_dimension[0]
 
-<<<<<<< HEAD
         self._estimator = _estimator
         self.f = f
         self.n_iter = _estimator.n_iter_
-=======
-        residue = cp.as_csdm(residue.T.copy())
-        residue._dimensions = s._dimensions
-        return residue
->>>>>>> 11c8d905
 
 
 class GeneralL2LassoLS(GeneralL2Lasso):
@@ -335,11 +324,7 @@
     n_jobs: int = -1
     _path: Any = PrivateAttr()
 
-<<<<<<< HEAD
     def fit(self, K, s, n_repeats=1, **kwargs):
-=======
-    def fit(self, K, s):
->>>>>>> 11c8d905
         r"""Fit the model using the coordinate descent method from scikit-learn for
         all alpha anf lambda values using the `n`-folds cross-validation technique.
         The cross-validation metric is the mean squared error.
@@ -537,21 +522,10 @@
             inverse_dimension=self.inverse_dimension,
             method=self.method,
         )
-<<<<<<< HEAD
         opt.fit(K, s)
         self._estimator = opt._estimator
         self.f = opt.f
         self.n_iter = opt.n_iter
-=======
-        self.opt.fit(K, s)
-        self.f = self.opt.f
-
-        # convert cv_map to csdm
-        self.cv_map = cp.as_csdm(np.squeeze(self.cv_map.T.copy()))
-        if len(self.cv_alphas) != 1:
-            d0 = cp.as_dimension(-np.log10(self.cv_alphas), label="-log(α)")
-            self.cv_map.dimensions[0] = d0
->>>>>>> 11c8d905
 
     def get_cv_map(self, cv_map, n_repeats=1, scoring="neg_mean_squared_error"):
         # cv_map = np.asarray([item["test_score"].mean() for item in result])
@@ -596,7 +570,7 @@
         Args:
             np.nd.array cv_map: cross-calidation error metric array.
         """
-        cv_map = cp.as_csdm(cv_map.T)
+        cv_map = cp.as_csdm(cv_map.T.copy())
         cv_map.x[0] = cp.as_dimension(-np.log10(self._cv_alphas), label="-log(α)")
         cv_map.x[1] = cp.as_dimension(-np.log10(self._cv_lambdas), label="-log(λ)")
 
