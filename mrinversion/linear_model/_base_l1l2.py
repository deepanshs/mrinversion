--- conflicted
+++ resolved
@@ -1,892 +1,793 @@
-from copy import deepcopy
-
-import csdmpy as cp
-import matplotlib.pyplot as plt
-import numpy as np
-from joblib import delayed
-from joblib import Parallel
-from sklearn.linear_model import Lasso
-from sklearn.linear_model import LassoLars
-from sklearn.linear_model import MultiTaskLasso
-from sklearn.model_selection import cross_validate
-from sklearn.model_selection import KFold
-
-
-__author__ = "Deepansh J. Srivastava"
-__email__ = "srivastava.89@osu.edu"
-
-
-class GeneralL2Lasso:
-    r"""The Minimizer class solves the following equation,
-
-    .. math::
-        {\bf f} = \underset{{\bf f}}{\text{argmin}} \left( \frac{1}{m} \|
-                    {\bf Kf - s} \|^2_2 +
-                    \alpha \sum_{i=1}^{d} \| {\bf J}_i {\bf f} \|_2^2 +
-                    \lambda  \| {\bf f} \|_1 \right),
-
-    where :math:`{\bf K} \in \mathbb{R}^{m \times n}` is the kernel,
-    :math:`{\bf s} \in \mathbb{R}^{m \times m_\text{count}}` is the known signal
-    containing noise, and :math:`{\bf f} \in \mathbb{R}^{n \times m_\text{count}}`
-    is the desired solution matrix.
-
-
-    Based on the regularization literal, the above problem is constraint
-
-    Args:
-        alpha: Float, the hyperparameter, :math:`\alpha`.
-        lambda1: Float, the hyperparameter, :math:`\lambda`.
-        max_iterations: Integer, the maximum number of iterations allowed when
-                        solving the problem. The default value is 10000.
-        tolerance: Float, the tolerance at which the solution is
-                   considered converged. The default value is 1e-5.
-        positive: Boolean. If True, the amplitudes in the solution,
-                  :math:`{\bf f}` is all positive, else the solution may contain
-                  positive and negative amplitudes. The default is True.
-        regularizer: String, a literal specifying the form of matrix
-                     :math:`{\bf J}_i`. The allowed literals are `smooth lasso`
-                     and `sparse ridge fusion`.
-        f_shape: The shape of the solution, :math:`{\bf f}`, given as a tuple
-                        (n1, n2, ..., nd)
-    """
-
-    def __init__(
-        self,
-        alpha=1e-3,
-        lambda1=1e-6,
-        max_iterations=10000,
-        tolerance=1e-5,
-        positive=True,
-        regularizer=None,
-        inverse_dimension=None,
-        method="gradient_decent",
-<<<<<<< HEAD
-        xygrid="full",
-    ):
-=======
-        xygrid='full'
-    ):  
-        
-        if xygrid != 'full' and xygrid != 'mirrored' and xygrid != 'positive' and xygrid != 'negative':
-            raise Exception("Please choose a valid option for 'xygrid'. Valid options are 'full', 'mirrored', 'positive', and 'negative'.")
->>>>>>> 0c005ede
-
-        if (
-            xygrid != "full"
-            and xygrid != "mirrored"
-            and xygrid != "positive"
-            and xygrid != "negative"
-        ):
-            raise Exception(
-                "Please choose a valid option for 'xygrid'. Valid options are 'full', 'mirrored', 'positive', and 'negative'."
-            )
-
-        self.hyperparameters = {"lambda": lambda1, "alpha": alpha}
-        self.max_iterations = max_iterations
-        self.tolerance = tolerance
-        self.positive = positive
-        self.regularizer = regularizer
-        self.inverse_dimension = inverse_dimension
-        self.f_shape = tuple(item.count for item in inverse_dimension)[::-1]
-        self.method = method
-
-        # attributes
-        self.f = None
-        self.n_iter = None
-        self.xygrid = xygrid
-
-    def fit(self, K, s):
-        r"""Fit the model using the coordinate descent method from scikit-learn.
-
-        Args
-        ----
-
-        K: ndarray
-            The :math:`m \times n` kernel matrix, :math:`{\bf K}`. A numpy array of
-            shape (m, n).
-        s: ndarray or CSDM object.
-            A csdm object or an equivalent numpy array holding the signal,
-            :math:`{\bf s}`, as a :math:`m \times m_\text{count}` matrix.
-        """
-        s_, self.scale = prepare_signal(s)
-
-        prod = np.asarray(self.f_shape).prod()
-        if K.shape[1] != prod:
-            raise ValueError(
-                "The product of the shape, `f_shape`, must be equal to the length of "
-                f"the axis 1 of kernel, K, {K.shape[1]} != {prod}."
-            )
-
-        alpha = s_.size * self.hyperparameters["alpha"]
-        Ks, ss = _get_augmented_data(
-            K=K, s=s_, alpha=alpha, regularizer=self.regularizer, f_shape=self.f_shape
-        )
-
-        # The factor 0.5 for alpha in the Lasso/LassoLars problem is to compensate
-        # 1/(2 * n_sample) factor in OLS term
-        if self.method == "multi-task":
-            estimator = MultiTaskLasso(
-                alpha=self.hyperparameters["lambda"] / 2.0,
-                fit_intercept=False,
-                copy_X=True,
-                max_iter=self.max_iterations,
-                tol=self.tolerance,
-                warm_start=False,
-                random_state=None,
-                selection="random",
-                # positive=self.positive,
-            )
-
-        if self.method == "gradient_decent":
-            estimator = Lasso(
-                alpha=self.hyperparameters["lambda"] / 2.0,
-                fit_intercept=False,
-                copy_X=True,
-                max_iter=self.max_iterations,
-                tol=self.tolerance,
-                warm_start=False,
-                random_state=None,
-                selection="random",
-                positive=self.positive,
-            )
-
-        if self.method == "lars":
-            estimator = LassoLars(
-                alpha=self.hyperparameters["lambda"] / 2.0,
-                fit_intercept=False,
-                verbose=True,
-                # normalize=False,
-                precompute=True,
-                max_iter=self.max_iterations,
-                eps=2.220446049250313e-16,
-                copy_X=True,
-                fit_path=False,
-                positive=True,
-                jitter=None,
-                random_state=None,
-            )
-
-        estimator.fit(Ks, ss)
-        f = estimator.coef_.copy()
-        if s_.shape[1] > 1 and len(self.f_shape) == 2:
-            f.shape = (s_.shape[1],) + self.f_shape
-            f[:, :, 0] /= 2.0
-            f[:, 0, :] /= 2.0
-        elif s_.shape[1] == 1 and len(self.f_shape) == 2:
-            f.shape = self.f_shape
-            f[:, 0] /= 2.0
-            f[0, :] /= 2.0
-
-        f *= self.scale
-        self.estimator = estimator
-        self.f = f
-        self.n_iter = estimator.n_iter_
-        self._sol_to_csdm(s)
-
-    def _sol_to_csdm(self, s):
-        """Pack solution as csdm object"""
-        if not isinstance(s, cp.CSDM):
-            return
-
-        self.f = cp.as_csdm(self.f)
-
-        for i, dim in enumerate(self.inverse_dimension):
-            app = dim.application or {}
-            if "com.github.deepanshs.mrinversion" in app:
-                meta = app["com.github.deepanshs.mrinversion"]
-                is_log = meta.get("log", False)
-                if is_log:
-                    coords = np.log10(dim.coordinates.value)
-                    self.inverse_dimension[i] = cp.as_dimension(
-                        array=coords, label=meta["label"]
-                    )
-
-        if len(s.dimensions) > 1 and len(self.f.shape) == 3:
-            self.f.dimensions[2] = s.dimensions[1]
-            self.f.dimensions[1] = self.inverse_dimension[1]
-            self.f.dimensions[0] = self.inverse_dimension[0]
-
-        elif len(s.dimensions) == 1 and len(self.f.shape) == 2:
-            self.f.dimensions[1] = self.inverse_dimension[1]
-            self.f.dimensions[0] = self.inverse_dimension[0]
-
-        elif len(s.dimensions) > 1:
-            self.f.dimensions[1] = s.dimensions[1]
-            self.f.dimensions[0] = self.inverse_dimension[0]
-
-<<<<<<< HEAD
-        if self.xygrid != "full":
-            if self.xygrid == "mirrored":
-                # print('made it to mirrored')
-                self.f = self.mirror_inversion()
-            elif self.xygrid == "negative":
-=======
-        if self.xygrid != 'full':
-            if self.xygrid == 'mirrored':
-                # print('made it to mirrored')
-                self.f = self.mirror_inversion()
-            elif self.xygrid == 'negative':
->>>>>>> 0c005ede
-                self.f = self.flip_inversion()
-
-    def flip_inversion(self):
-        csdm_obj = self.f.copy()
-        y = csdm_obj.y[0].components[0]
-<<<<<<< HEAD
-        for idx, val in np.ndenumerate(y):
-            dim0 = idx[0]
-            dim1 = idx[1]
-            if dim1 < dim0:
-                if y[dim1, dim0] < 1e-6:
-                    y[dim1, dim0] = val
-                    y[dim0, dim1] = 0
-        new_obj = cp.CSDM(
-            dimensions=csdm_obj.x, dependent_variables=[cp.as_dependent_variable(y)]
-        )
-        return new_obj
-
-    def mirror_inversion(self):
-        csdm_obj = self.f.copy()
-        y = csdm_obj.y[0].components[0]
-        for idx, val in np.ndenumerate(y):
-            dim0 = idx[0]
-            dim1 = idx[1]
-            if dim1 < dim0:
-                if y[dim1, dim0] < 1e-6:
-                    y[dim1, dim0] = val
-        new_obj = cp.CSDM(
-            dimensions=csdm_obj.x, dependent_variables=[cp.as_dependent_variable(y)]
-=======
-        for idx,val in np.ndenumerate(y):
-            dim0=idx[0]
-            dim1=idx[1]
-            if dim1 < dim0:
-                if y[dim1,dim0] < 1e-6:
-                    y[dim1,dim0] = val
-                    y[dim0,dim1] = 0
-        new_obj = cp.CSDM(
-            dimensions=csdm_obj.x,
-            dependent_variables=[cp.as_dependent_variable(y)]
-        )
-        return new_obj
-
-
-    def mirror_inversion(self):
-        csdm_obj = self.f.copy()
-        y = csdm_obj.y[0].components[0]
-        for idx,val in np.ndenumerate(y):
-            dim0=idx[0]
-            dim1=idx[1]
-            if dim1 < dim0:
-                if y[dim1,dim0] < 1e-6:
-                    y[dim1,dim0] = val
-        new_obj = cp.CSDM(
-            dimensions=csdm_obj.x,
-            dependent_variables=[cp.as_dependent_variable(y)]
->>>>>>> 0c005ede
-        )
-        return new_obj
-
-    def predict(self, K):
-        r"""Predict the signal using the linear model.
-
-        Args
-        ----
-
-        K: ndarray
-            A :math:`m \times n` kernel matrix, :math:`{\bf K}`. A numpy array of shape
-            (m, n).
-
-        Return
-        ------
-        ndarray
-            A numpy array of shape (m, m_count) with the predicted values
-        """
-        predict = self.estimator.predict(K) * self.scale
-        return predict
-
-    def residuals(self, K, s):
-        r"""Return the residual as the difference the data and the predicted data(fit),
-        following
-
-        .. math::
-            \text{residuals} = {\bf s - Kf^*}
-
-        where :math:`{\bf f^*}` is the optimum solution.
-
-        Args
-        ----
-        K: ndarray.
-            A :math:`m \times n` kernel matrix, :math:`{\bf K}`. A numpy array of shape
-            (m, n).
-        s: ndarray ot CSDM object.
-            A csdm object or a :math:`m \times m_\text{count}` signal matrix,
-            :math:`{\bf s}`.
-
-        Return
-        ------
-        ndarray or CSDM object.
-            If `s` is a csdm object, returns a csdm object with the residuals. If `s`
-            is a numpy array, return a :math:`m \times m_\text{count}` residue matrix.
-            csdm object
-        """
-        s_ = s.y[0].components[0].T if isinstance(s, cp.CSDM) else s
-        predict = np.squeeze(self.estimator.predict(K)) * self.scale
-        residue = s_ - predict
-
-        if not isinstance(s, cp.CSDM):
-            return residue
-
-        residue = cp.as_csdm(residue.T.copy())
-        residue._dimensions = s._dimensions
-        return residue
-
-    def score(self, K, s, sample_weights=None):
-        """The coefficient of determination, :math:`R^2`, of the prediction.
-        For more information, read scikit-learn documentation."""
-        return self.estimator.score(K, s / self.scale, sample_weights)
-
-
-class GeneralL2LassoCV:
-    def __init__(
-        self,
-        alphas,
-        lambdas,
-        folds=10,
-        max_iterations=10000,
-        tolerance=1e-5,
-        positive=True,
-        sigma=0.0,
-        regularizer=None,
-        randomize=False,
-        times=2,
-        verbose=False,
-        inverse_dimension=None,
-        n_jobs=-1,
-        method="gradient_decent",
-<<<<<<< HEAD
-        xygrid="full",
-    ):
-        if (
-            xygrid != "full"
-            and xygrid != "mirrored"
-            and xygrid != "positive"
-            and xygrid != "negative"
-        ):
-            raise Exception(
-                "Please choose a valid option for 'xygrid'. Valid options are 'full', 'mirrored', 'positive', and 'negative'."
-            )
-=======
-        xygrid='full'
-    ):  
-        if xygrid != 'full' and xygrid != 'mirrored' and xygrid != 'positive' and xygrid != 'negative':
-            raise Exception("Please choose a valid option for 'xygrid'. Valid options are 'full', 'mirrored', 'positive', and 'negative'.")
->>>>>>> 0c005ede
-
-        self.cv_alphas = np.asarray(alphas).ravel()
-        self.cv_lambdas = np.asarray(lambdas).ravel()
-
-        self.method = method
-        self.folds = folds
-
-        self.n_jobs = n_jobs
-        self.max_iterations = max_iterations
-        self.tolerance = tolerance
-        self.positive = positive
-        self.sigma = sigma
-        self.regularizer = regularizer
-        self.hyperparameters = {}
-        self.f = None
-        self.randomize = randomize
-        self.times = times
-        self.verbose = verbose
-        self.inverse_dimension = inverse_dimension
-        self.f_shape = tuple(item.count for item in inverse_dimension)[::-1]
-        self.xygrid = xygrid
-
-<<<<<<< HEAD
-=======
-
->>>>>>> 0c005ede
-    def fit(self, K, s, cv_map_as_csdm=True):
-        r"""Fit the model using the coordinate descent method from scikit-learn for
-        all alpha anf lambda values using the `n`-folds cross-validation technique.
-        The cross-validation metric is the mean squared error.
-
-        Args:
-            K: A :math:`m \times n` kernel matrix, :math:`{\bf K}`. A numpy array of
-                shape (m, n).
-            s: A :math:`m \times m_\text{count}` signal matrix, :math:`{\bf s}` as a
-                csdm object or a numpy array or shape (m, m_count).
-        """
-        s_, self.scale = prepare_signal(s)
-
-        prod = np.asarray(self.f_shape).prod()
-        if K.shape[1] != prod:
-            raise ValueError(
-                "The product of the shape, `f_shape`, must be equal to the length of "
-                f"the axis 1 of kernel, K, {K.shape[1]} != {prod}."
-            )
-
-        cv_indexes = _get_cv_indexes(
-            K,
-            self.folds,
-            self.regularizer,
-            f_shape=self.f_shape,
-            random=self.randomize,
-            times=self.times,
-        )
-        self.cv_map = np.zeros((self.cv_alphas.size, self.cv_lambdas.size))
-
-        alpha_ratio = np.ones(self.cv_alphas.size)
-        if self.cv_alphas.size != 1 and self.cv_alphas[0] != 0:
-            alpha_ratio[1:] = np.sqrt(self.cv_alphas[1:] / self.cv_alphas[:-1])
-
-        Ks, ss = _get_augmented_data(
-            K=K,
-            s=s_,
-            alpha=s_.size * self.cv_alphas[0],
-            regularizer=self.regularizer,
-            f_shape=self.f_shape,
-        )
-        start_index = K.shape[0]
-
-        l1 = self._get_minimizer()
-        # l1.fit(Ks, ss)
-
-        l1_array = []
-        for lambda_ in self.cv_lambdas:
-            l1_array.append(deepcopy(l1))
-            l1_array[-1].alpha = lambda_ / 2.0
-
-        j = 0
-        for alpha_ratio_ in alpha_ratio:
-            if alpha_ratio_ != 0:
-                Ks[start_index:] *= alpha_ratio_
-            jobs = (
-                delayed(cv)(l1_array[i], Ks, ss, cv_indexes)
-                for i in range(self.cv_lambdas.size)
-            )
-            self.cv_map[j] = Parallel(
-                n_jobs=self.n_jobs,
-                verbose=self.verbose,
-                **{
-                    "backend": {
-                        "threads": "threading",
-                        "processes": "multiprocessing",
-                        None: None,
-                    }["threads"]
-                },
-            )(jobs)
-            j += 1
-
-        # cv_map contains negated mean square errors, therefore multiply by -1.
-        self.cv_map *= -1
-        # subtract the variance.
-        self.cv_map -= (self.sigma / self.scale) ** 2
-
-        # After subtracting the variance, any negative values in the cv grid is a
-        # result of fitting noise. Take the absolute value of cv to avoid such
-        # models.
-        self.cv_map = np.abs(self.cv_map)
-
-        # The argmin of the minimum value is the selected model as it has the least
-        # prediction error.
-        index = np.unravel_index(self.cv_map.argmin(), self.cv_map.shape)
-        self.hyperparameters["alpha"] = self.cv_alphas[index[0]]
-        self.hyperparameters["lambda"] = self.cv_lambdas[index[1]]
-
-        # Calculate the solution using the complete data at the optimized lambda and
-        # alpha values
-<<<<<<< HEAD
-        if self.xygrid == "full":
-=======
-        if self.xygrid == 'full':
->>>>>>> 0c005ede
-            self.opt = GeneralL2Lasso(
-                alpha=self.hyperparameters["alpha"],
-                lambda1=self.hyperparameters["lambda"],
-                max_iterations=self.max_iterations,
-                tolerance=self.tolerance,
-                positive=self.positive,
-                regularizer=self.regularizer,
-                inverse_dimension=self.inverse_dimension,
-                method=self.method,
-            )
-            self.opt.fit(K, s)
-            self.f = self.opt.f
-            if cv_map_as_csdm:
-                self.cv_map_to_csdm()
-<<<<<<< HEAD
-
-=======
-            
->>>>>>> 0c005ede
-        else:
-            self.opt = GeneralL2Lasso(
-                alpha=self.hyperparameters["alpha"],
-                lambda1=self.hyperparameters["lambda"],
-                max_iterations=self.max_iterations,
-                tolerance=self.tolerance,
-                positive=self.positive,
-                regularizer=self.regularizer,
-                inverse_dimension=self.inverse_dimension,
-                method=self.method,
-<<<<<<< HEAD
-                xygrid=self.xygrid,
-=======
-                xygrid=self.xygrid
->>>>>>> 0c005ede
-            )
-
-            self.opt.fit(K, s)
-            self.f = self.opt.f
-
-<<<<<<< HEAD
-            if self.xygrid == "mirrored":
-                # print('made it to mirrored')
-                self.f = self.mirror_inversion()
-            elif self.xygrid == "negative":
-=======
-            if self.xygrid == 'mirrored':
-                # print('made it to mirrored')
-                self.f = self.mirror_inversion()
-            elif self.xygrid == 'negative':
->>>>>>> 0c005ede
-                self.f = self.flip_inversion()
-
-            if cv_map_as_csdm:
-                self.cv_map_to_csdm()
-
-    def cv_map_to_csdm(self):
-        # convert cv_map to csdm
-        self.cv_map = cp.as_csdm(np.squeeze(self.cv_map.T.copy()))
-        if len(self.cv_alphas) != 1:
-            d0 = cp.as_dimension(-np.log10(self.cv_alphas), label="-log(α)")
-            self.cv_map.dimensions[0] = d0
-
-        if len(self.cv_lambdas) == 1:
-            return
-
-        d1 = cp.as_dimension(-np.log10(self.cv_lambdas), label="-log(λ)")
-        if len(self.cv_alphas) != 1:
-            self.cv_map.dimensions[1] = d1
-        else:
-            self.cv_map.dimensions[0] = d1
-
-    def cv_plot(self):
-        plt.figure(figsize=(5, 3.5))
-        ax = plt.subplot(projection="csdm")
-        ax.contour(np.log10(self.cv_map), levels=25)
-        ax.scatter(
-            -np.log10(self.hyperparameters["alpha"]),
-            -np.log10(self.hyperparameters["lambda"]),
-            marker="x",
-            color="k",
-        )
-        plt.tight_layout(pad=0.5)
-        plt.show()
-
-    def _get_minimizer(self):
-        """Return the estimator for the method"""
-        # The factor 0.5 for alpha in the Lasso/LassoLars problem is to compensate
-        # 1/(2 * n_sample) factor in OLS term.
-        if self.method == "multi-task":
-            return MultiTaskLasso(
-                alpha=self.cv_lambdas[0] / 2.0,
-                fit_intercept=False,
-                # normalize=False,
-                # precompute=True,
-                max_iter=self.max_iterations,
-                tol=self.tolerance,
-                copy_X=True,
-                # positive=self.positive,
-                random_state=None,
-                warm_start=True,
-                selection="random",
-            )
-
-        if self.method == "gradient_decent":
-            return Lasso(
-                alpha=self.cv_lambdas[0] / 2.0,
-                fit_intercept=False,
-                # normalize=False,
-                precompute=True,
-                max_iter=self.max_iterations,
-                tol=self.tolerance,
-                copy_X=True,
-                positive=self.positive,
-                random_state=None,
-                warm_start=True,
-                selection="random",
-            )
-
-        if self.method == "lars":
-            return LassoLars(
-                alpha=self.cv_lambdas[0] / 2.0,
-                fit_intercept=False,
-                verbose=True,
-                # normalize=False,
-                precompute="auto",
-                max_iter=self.max_iterations,
-                eps=2.220446049250313e-16,
-                copy_X=True,
-                fit_path=False,
-                positive=self.positive,
-                jitter=None,
-                random_state=None,
-            )
-
-    def flip_inversion(self):
-        csdm_obj = self.f.copy()
-        y = csdm_obj.y[0].components[0]
-<<<<<<< HEAD
-        for idx, val in np.ndenumerate(y):
-            dim0 = idx[0]
-            dim1 = idx[1]
-            if dim1 < dim0:
-                if y[dim1, dim0] < 1e-6:
-                    y[dim1, dim0] = val
-                    y[dim0, dim1] = 0
-        new_obj = cp.CSDM(
-            dimensions=csdm_obj.x, dependent_variables=[cp.as_dependent_variable(y)]
-=======
-        for idx,val in np.ndenumerate(y):
-            dim0=idx[0]
-            dim1=idx[1]
-            if dim1 < dim0:
-                if y[dim1,dim0] < 1e-6:
-                    y[dim1,dim0] = val
-                    y[dim0,dim1] = 0
-        new_obj = cp.CSDM(
-            dimensions=csdm_obj.x,
-            dependent_variables=[cp.as_dependent_variable(y)]
->>>>>>> 0c005ede
-        )
-        return new_obj
-
-    def mirror_inversion(self):
-        csdm_obj = self.f.copy()
-        y = csdm_obj.y[0].components[0]
-<<<<<<< HEAD
-        for idx, val in np.ndenumerate(y):
-            dim0 = idx[0]
-            dim1 = idx[1]
-            if dim1 < dim0:
-                if y[dim1, dim0] < 1e-6:
-                    y[dim1, dim0] = val
-        new_obj = cp.CSDM(
-            dimensions=csdm_obj.x, dependent_variables=[cp.as_dependent_variable(y)]
-=======
-        for idx,val in np.ndenumerate(y):
-            dim0=idx[0]
-            dim1=idx[1]
-            if dim1 < dim0:
-                if y[dim1,dim0] < 1e-6:
-                    y[dim1,dim0] = val
-        new_obj = cp.CSDM(
-            dimensions=csdm_obj.x,
-            dependent_variables=[cp.as_dependent_variable(y)]
->>>>>>> 0c005ede
-        )
-        return new_obj
-
-    def predict(self, K):
-        r"""Predict the signal using the linear model.
-
-        Args:
-            K: A :math:`m \times n` kernel matrix, :math:`{\bf K}`. A numpy array of
-                shape (m, n).
-
-        Return:
-            A numpy array of shape (m, m_count) with the predicted values.
-        """
-        return self.opt.predict(K)
-
-    def residuals(self, K, s):
-        r"""Return the residual as the difference the data and the predicted data(fit),
-        following
-
-        .. math::
-            \text{residuals} = {\bf s - Kf^*}
-
-        where :math:`{\bf f^*}` is the optimum solution.
-
-        Args:
-            K: A :math:`m \times n` kernel matrix, :math:`{\bf K}`. A numpy array of
-                shape (m, n).
-            s: A csdm object or a :math:`m \times m_\text{count}` signal matrix,
-                :math:`{\bf s}`.
-        Return:
-            If `s` is a csdm object, returns a csdm object with the residuals. If `s`
-            is a numpy array, return a :math:`m \times m_\text{count}` residue matrix.
-        """
-        return self.opt.residuals(K, s)
-
-    def score(self, K, s, sample_weights=None):
-        """Return the coefficient of determination, :math:`R^2`, of the prediction.
-        For more information, read scikit-learn documentation."""
-        return self.opt.score(K, s, sample_weights)
-
-    @property
-    def cross_validation_curve(self):
-        """The cross-validation error metric determined as the mean square error.
-
-        Returns: A two-dimensional CSDM object."""
-        return self.cv_map
-
-
-def cv(l1, X, y, cv):
-    """Return the cross-validation score as negative of mean square error."""
-    if isinstance(l1, (Lasso, MultiTaskLasso)):
-        fit_params = {"check_input": False}
-    if isinstance(l1, LassoLars):
-        fit_params = None  # {"Xy": np.dot(X.T, y)}
-
-    cv_score = cross_validate(
-        l1,
-        X=X,
-        y=y,
-        scoring="neg_mean_squared_error",  # 'neg_mean_absolute_error",
-        cv=cv,
-        params=fit_params,
-        n_jobs=1,
-        verbose=0,
-    )
-    return cv_score["test_score"].mean()
-
-
-def _get_smooth_size(f_shape, regularizer, max_size):
-    r"""Return the number of rows appended to for the augmented kernel.
-
-    For smooth-lasso, the number of rows is given as
-        rows = \prod_{i=1}^d n_i (\sum_{j=0}^d  (n_j-1)/n_j)
-
-    For sparse ridge fusion, the number of rows is given as
-        rows = \prod_{i=1}^d n_i (\sum_{j=0}^d  (n_j-2)/n_j)
-    """
-    shape = np.asarray(f_shape)
-    shape_prod = shape.prod()
-    if shape_prod != max_size:
-        raise ValueError(
-            "The product of the shape must be equal to the length of axis 1 of the "
-            "kernel, K"
-        )
-    if regularizer == "smooth lasso":
-        smooth_array_size = [int(shape_prod * (i - 1) / i) for i in shape]
-        smooth_size = np.asarray(smooth_array_size).sum()
-    elif regularizer == "sparse ridge fusion":
-        smooth_array_size = [int(shape_prod * (i - 2) / i) for i in shape]
-        smooth_size = np.asarray(smooth_array_size).sum()
-    else:
-        smooth_size = 0
-
-    return smooth_size
-
-
-def _get_cv_indexes(K, folds, regularizer, f_shape=None, random=False, times=1):
-    """Return the indexes of the kernel and signal, corresponding to the test
-    and train sets."""
-    cv_indexes = []
-    ks0, ks1 = K.shape
-    if isinstance(f_shape, int):
-        f_shape = (f_shape,)
-
-    tr_ = []
-    smooth_size = _get_smooth_size(f_shape, regularizer, ks1)
-
-    tr_ = (np.arange(smooth_size) + ks0).tolist()
-
-    for j in range(folds):
-        train_ = []
-        test_ = []
-        for i in range(ks0):
-            if (i + j - folds) % folds == 0:
-                test_.append(i)
-            else:
-                train_.append(i)
-        train_ += tr_
-        cv_indexes.append([train_, test_])
-
-    if random:
-        for _ in range(times):
-            kf = KFold(n_splits=folds, shuffle=True)
-            kf.get_n_splits(K)
-            for train_index, test_index in kf.split(K):
-                cv_indexes.append([train_index.tolist() + tr_, test_index])
-    return cv_indexes
-
-
-def generate_J_i(Ai, alpha, f_shape):
-    J = []
-    sqrt_alpha = np.sqrt(alpha)
-    identity = [np.eye(i) for i in f_shape]
-    for i, i_count in enumerate(f_shape):
-        J_array = deepcopy(identity)
-        J_array[i] = Ai(i_count)
-        Ji_ = 1
-        for j_array_ in J_array:
-            Ji_ = np.kron(Ji_, j_array_)
-        J.append(Ji_ * sqrt_alpha)
-    return J
-
-
-def _get_augmented_data(K, s, alpha, regularizer, f_shape=None):
-    """Creates a smooth kernel, K, with alpha regularization parameter."""
-    if alpha == 0:
-        return np.asfortranarray(K), np.asfortranarray(s)
-
-    ks0, ks1 = K.shape
-    ss0, ss1 = s.shape
-
-    if isinstance(f_shape, int):
-        f_shape = (f_shape,)
-
-    smooth_size = _get_smooth_size(f_shape, regularizer, ks1)
-
-    if regularizer == "smooth lasso":
-
-        def Ai_smooth_lasso(i):
-            return (-1 * np.eye(i) + np.diag(np.ones(i - 1), k=-1))[1:]
-
-        J = generate_J_i(Ai_smooth_lasso, alpha, f_shape)
-
-    if regularizer == "sparse ridge fusion":
-
-        def Ai_sparse_ridge_fusion(i):
-            A_temp = -1 * np.eye(i)
-            A_temp += 2 * np.diag(np.ones(i - 1), k=-1)
-            A_temp += -1 * np.diag(np.ones(i - 2), k=-2)
-            return A_temp[2:]
-            # return (
-            #     -1 * np.eye(i)
-            #     + 2 * np.diag(np.ones(i - 1), k=-1)
-            #     - 1 * np.diag(np.ones(i - 2), k=-2)
-            # )[2:]
-
-        J = generate_J_i(Ai_sparse_ridge_fusion, alpha, f_shape)
-
-    K_ = np.empty((ks0 + smooth_size, ks1))
-
-    K_[:ks0] = K
-    start = ks0
-    end = ks0
-    for J_i in J:
-        end = end + J_i.shape[0]
-        K_[start:end] = J_i
-        start = end
-
-    s_ = np.zeros((ss0 + smooth_size, ss1))
-    s_[:ss0] = s.real
-
-    return np.asfortranarray(K_), np.asfortranarray(s_)
-
-
-def prepare_signal(sig):
-    """Prepare signal for inversion"""
-    s_ = sig.y[0].components[0].T if isinstance(sig, cp.CSDM) else sig
-    s_ = s_[:, np.newaxis] if s_.ndim == 1 else s_
-
-    scale = np.sqrt(np.mean(np.abs(s_) ** 2))
-    s_ = s_ / scale
-    return s_, scale+from copy import deepcopy
+
+import csdmpy as cp
+import matplotlib.pyplot as plt
+import numpy as np
+from joblib import delayed
+from joblib import Parallel
+from sklearn.linear_model import Lasso
+from sklearn.linear_model import LassoLars
+from sklearn.linear_model import MultiTaskLasso
+from sklearn.model_selection import cross_validate
+from sklearn.model_selection import KFold
+
+
+__author__ = "Deepansh J. Srivastava"
+__email__ = "srivastava.89@osu.edu"
+
+
+class GeneralL2Lasso:
+    r"""The Minimizer class solves the following equation,
+
+    .. math::
+        {\bf f} = \underset{{\bf f}}{\text{argmin}} \left( \frac{1}{m} \|
+                    {\bf Kf - s} \|^2_2 +
+                    \alpha \sum_{i=1}^{d} \| {\bf J}_i {\bf f} \|_2^2 +
+                    \lambda  \| {\bf f} \|_1 \right),
+
+    where :math:`{\bf K} \in \mathbb{R}^{m \times n}` is the kernel,
+    :math:`{\bf s} \in \mathbb{R}^{m \times m_\text{count}}` is the known signal
+    containing noise, and :math:`{\bf f} \in \mathbb{R}^{n \times m_\text{count}}`
+    is the desired solution matrix.
+
+
+    Based on the regularization literal, the above problem is constraint
+
+    Args:
+        alpha: Float, the hyperparameter, :math:`\alpha`.
+        lambda1: Float, the hyperparameter, :math:`\lambda`.
+        max_iterations: Integer, the maximum number of iterations allowed when
+                        solving the problem. The default value is 10000.
+        tolerance: Float, the tolerance at which the solution is
+                   considered converged. The default value is 1e-5.
+        positive: Boolean. If True, the amplitudes in the solution,
+                  :math:`{\bf f}` is all positive, else the solution may contain
+                  positive and negative amplitudes. The default is True.
+        regularizer: String, a literal specifying the form of matrix
+                     :math:`{\bf J}_i`. The allowed literals are `smooth lasso`
+                     and `sparse ridge fusion`.
+        f_shape: The shape of the solution, :math:`{\bf f}`, given as a tuple
+                        (n1, n2, ..., nd)
+    """
+
+    def __init__(
+        self,
+        alpha=1e-3,
+        lambda1=1e-6,
+        max_iterations=10000,
+        tolerance=1e-5,
+        positive=True,
+        regularizer=None,
+        inverse_dimension=None,
+        method="gradient_decent",
+        xygrid="full",
+    ):
+
+        if (
+            xygrid != "full"
+            and xygrid != "mirrored"
+            and xygrid != "positive"
+            and xygrid != "negative"
+        ):
+            raise Exception(
+                "Please choose a valid option for 'xygrid'. Valid options are 'full', 'mirrored', 'positive', and 'negative'."
+            )
+
+        self.hyperparameters = {"lambda": lambda1, "alpha": alpha}
+        self.max_iterations = max_iterations
+        self.tolerance = tolerance
+        self.positive = positive
+        self.regularizer = regularizer
+        self.inverse_dimension = inverse_dimension
+        self.f_shape = tuple(item.count for item in inverse_dimension)[::-1]
+        self.method = method
+
+        # attributes
+        self.f = None
+        self.n_iter = None
+        self.xygrid = xygrid
+
+    def fit(self, K, s):
+        r"""Fit the model using the coordinate descent method from scikit-learn.
+
+        Args
+        ----
+
+        K: ndarray
+            The :math:`m \times n` kernel matrix, :math:`{\bf K}`. A numpy array of
+            shape (m, n).
+        s: ndarray or CSDM object.
+            A csdm object or an equivalent numpy array holding the signal,
+            :math:`{\bf s}`, as a :math:`m \times m_\text{count}` matrix.
+        """
+        s_, self.scale = prepare_signal(s)
+
+        prod = np.asarray(self.f_shape).prod()
+        if K.shape[1] != prod:
+            raise ValueError(
+                "The product of the shape, `f_shape`, must be equal to the length of "
+                f"the axis 1 of kernel, K, {K.shape[1]} != {prod}."
+            )
+
+        alpha = s_.size * self.hyperparameters["alpha"]
+        Ks, ss = _get_augmented_data(
+            K=K, s=s_, alpha=alpha, regularizer=self.regularizer, f_shape=self.f_shape
+        )
+
+        # The factor 0.5 for alpha in the Lasso/LassoLars problem is to compensate
+        # 1/(2 * n_sample) factor in OLS term
+        if self.method == "multi-task":
+            estimator = MultiTaskLasso(
+                alpha=self.hyperparameters["lambda"] / 2.0,
+                fit_intercept=False,
+                copy_X=True,
+                max_iter=self.max_iterations,
+                tol=self.tolerance,
+                warm_start=False,
+                random_state=None,
+                selection="random",
+                # positive=self.positive,
+            )
+
+        if self.method == "gradient_decent":
+            estimator = Lasso(
+                alpha=self.hyperparameters["lambda"] / 2.0,
+                fit_intercept=False,
+                copy_X=True,
+                max_iter=self.max_iterations,
+                tol=self.tolerance,
+                warm_start=False,
+                random_state=None,
+                selection="random",
+                positive=self.positive,
+            )
+
+        if self.method == "lars":
+            estimator = LassoLars(
+                alpha=self.hyperparameters["lambda"] / 2.0,
+                fit_intercept=False,
+                verbose=True,
+                # normalize=False,
+                precompute=True,
+                max_iter=self.max_iterations,
+                eps=2.220446049250313e-16,
+                copy_X=True,
+                fit_path=False,
+                positive=True,
+                jitter=None,
+                random_state=None,
+            )
+
+        estimator.fit(Ks, ss)
+        f = estimator.coef_.copy()
+        if s_.shape[1] > 1 and len(self.f_shape) == 2:
+            f.shape = (s_.shape[1],) + self.f_shape
+            f[:, :, 0] /= 2.0
+            f[:, 0, :] /= 2.0
+        elif s_.shape[1] == 1 and len(self.f_shape) == 2:
+            f.shape = self.f_shape
+            f[:, 0] /= 2.0
+            f[0, :] /= 2.0
+
+        f *= self.scale
+        self.estimator = estimator
+        self.f = f
+        self.n_iter = estimator.n_iter_
+        self._sol_to_csdm(s)
+
+    def _sol_to_csdm(self, s):
+        """Pack solution as csdm object"""
+        if not isinstance(s, cp.CSDM):
+            return
+
+        self.f = cp.as_csdm(self.f)
+
+        for i, dim in enumerate(self.inverse_dimension):
+            app = dim.application or {}
+            if "com.github.deepanshs.mrinversion" in app:
+                meta = app["com.github.deepanshs.mrinversion"]
+                is_log = meta.get("log", False)
+                if is_log:
+                    coords = np.log10(dim.coordinates.value)
+                    self.inverse_dimension[i] = cp.as_dimension(
+                        array=coords, label=meta["label"]
+                    )
+
+        if len(s.dimensions) > 1 and len(self.f.shape) == 3:
+            self.f.dimensions[2] = s.dimensions[1]
+            self.f.dimensions[1] = self.inverse_dimension[1]
+            self.f.dimensions[0] = self.inverse_dimension[0]
+
+        elif len(s.dimensions) == 1 and len(self.f.shape) == 2:
+            self.f.dimensions[1] = self.inverse_dimension[1]
+            self.f.dimensions[0] = self.inverse_dimension[0]
+
+        elif len(s.dimensions) > 1:
+            self.f.dimensions[1] = s.dimensions[1]
+            self.f.dimensions[0] = self.inverse_dimension[0]
+
+        if self.xygrid != "full":
+            if self.xygrid == "mirrored":
+                # print('made it to mirrored')
+                self.f = self.mirror_inversion()
+            elif self.xygrid == "negative":
+                self.f = self.flip_inversion()
+
+    def flip_inversion(self):
+        csdm_obj = self.f.copy()
+        y = csdm_obj.y[0].components[0]
+        for idx, val in np.ndenumerate(y):
+            dim0 = idx[0]
+            dim1 = idx[1]
+            if dim1 < dim0:
+                if y[dim1, dim0] < 1e-6:
+                    y[dim1, dim0] = val
+                    y[dim0, dim1] = 0
+        new_obj = cp.CSDM(
+            dimensions=csdm_obj.x, dependent_variables=[cp.as_dependent_variable(y)]
+        )
+        return new_obj
+
+    def mirror_inversion(self):
+        csdm_obj = self.f.copy()
+        y = csdm_obj.y[0].components[0]
+        for idx, val in np.ndenumerate(y):
+            dim0 = idx[0]
+            dim1 = idx[1]
+            if dim1 < dim0:
+                if y[dim1, dim0] < 1e-6:
+                    y[dim1, dim0] = val
+        new_obj = cp.CSDM(
+            dimensions=csdm_obj.x, dependent_variables=[cp.as_dependent_variable(y)]
+        )
+        return new_obj
+
+    def predict(self, K):
+        r"""Predict the signal using the linear model.
+
+        Args
+        ----
+
+        K: ndarray
+            A :math:`m \times n` kernel matrix, :math:`{\bf K}`. A numpy array of shape
+            (m, n).
+
+        Return
+        ------
+        ndarray
+            A numpy array of shape (m, m_count) with the predicted values
+        """
+        predict = self.estimator.predict(K) * self.scale
+        return predict
+
+    def residuals(self, K, s):
+        r"""Return the residual as the difference the data and the predicted data(fit),
+        following
+
+        .. math::
+            \text{residuals} = {\bf s - Kf^*}
+
+        where :math:`{\bf f^*}` is the optimum solution.
+
+        Args
+        ----
+        K: ndarray.
+            A :math:`m \times n` kernel matrix, :math:`{\bf K}`. A numpy array of shape
+            (m, n).
+        s: ndarray ot CSDM object.
+            A csdm object or a :math:`m \times m_\text{count}` signal matrix,
+            :math:`{\bf s}`.
+
+        Return
+        ------
+        ndarray or CSDM object.
+            If `s` is a csdm object, returns a csdm object with the residuals. If `s`
+            is a numpy array, return a :math:`m \times m_\text{count}` residue matrix.
+            csdm object
+        """
+        s_ = s.y[0].components[0].T if isinstance(s, cp.CSDM) else s
+        predict = np.squeeze(self.estimator.predict(K)) * self.scale
+        residue = s_ - predict
+
+        if not isinstance(s, cp.CSDM):
+            return residue
+
+        residue = cp.as_csdm(residue.T.copy())
+        residue._dimensions = s._dimensions
+        return residue
+
+    def score(self, K, s, sample_weights=None):
+        """The coefficient of determination, :math:`R^2`, of the prediction.
+        For more information, read scikit-learn documentation."""
+        return self.estimator.score(K, s / self.scale, sample_weights)
+
+
+class GeneralL2LassoCV:
+    def __init__(
+        self,
+        alphas,
+        lambdas,
+        folds=10,
+        max_iterations=10000,
+        tolerance=1e-5,
+        positive=True,
+        sigma=0.0,
+        regularizer=None,
+        randomize=False,
+        times=2,
+        verbose=False,
+        inverse_dimension=None,
+        n_jobs=-1,
+        method="gradient_decent",
+        xygrid="full",
+    ):
+        if (
+            xygrid != "full"
+            and xygrid != "mirrored"
+            and xygrid != "positive"
+            and xygrid != "negative"
+        ):
+            raise Exception(
+                "Please choose a valid option for 'xygrid'. Valid options are 'full', 'mirrored', 'positive', and 'negative'."
+            )
+
+        self.cv_alphas = np.asarray(alphas).ravel()
+        self.cv_lambdas = np.asarray(lambdas).ravel()
+
+        self.method = method
+        self.folds = folds
+
+        self.n_jobs = n_jobs
+        self.max_iterations = max_iterations
+        self.tolerance = tolerance
+        self.positive = positive
+        self.sigma = sigma
+        self.regularizer = regularizer
+        self.hyperparameters = {}
+        self.f = None
+        self.randomize = randomize
+        self.times = times
+        self.verbose = verbose
+        self.inverse_dimension = inverse_dimension
+        self.f_shape = tuple(item.count for item in inverse_dimension)[::-1]
+        self.xygrid = xygrid
+
+    def fit(self, K, s, cv_map_as_csdm=True):
+    def fit(self, K, s, cv_map_as_csdm=True):
+        r"""Fit the model using the coordinate descent method from scikit-learn for
+        all alpha anf lambda values using the `n`-folds cross-validation technique.
+        The cross-validation metric is the mean squared error.
+
+        Args:
+            K: A :math:`m \times n` kernel matrix, :math:`{\bf K}`. A numpy array of
+                shape (m, n).
+            s: A :math:`m \times m_\text{count}` signal matrix, :math:`{\bf s}` as a
+                csdm object or a numpy array or shape (m, m_count).
+        """
+        s_, self.scale = prepare_signal(s)
+
+        prod = np.asarray(self.f_shape).prod()
+        if K.shape[1] != prod:
+            raise ValueError(
+                "The product of the shape, `f_shape`, must be equal to the length of "
+                f"the axis 1 of kernel, K, {K.shape[1]} != {prod}."
+            )
+
+        cv_indexes = _get_cv_indexes(
+            K,
+            self.folds,
+            self.regularizer,
+            f_shape=self.f_shape,
+            random=self.randomize,
+            times=self.times,
+        )
+        self.cv_map = np.zeros((self.cv_alphas.size, self.cv_lambdas.size))
+
+        alpha_ratio = np.ones(self.cv_alphas.size)
+        if self.cv_alphas.size != 1 and self.cv_alphas[0] != 0:
+            alpha_ratio[1:] = np.sqrt(self.cv_alphas[1:] / self.cv_alphas[:-1])
+
+        Ks, ss = _get_augmented_data(
+            K=K,
+            s=s_,
+            alpha=s_.size * self.cv_alphas[0],
+            regularizer=self.regularizer,
+            f_shape=self.f_shape,
+        )
+        start_index = K.shape[0]
+
+        l1 = self._get_minimizer()
+        # l1.fit(Ks, ss)
+
+        l1_array = []
+        for lambda_ in self.cv_lambdas:
+            l1_array.append(deepcopy(l1))
+            l1_array[-1].alpha = lambda_ / 2.0
+
+        j = 0
+        for alpha_ratio_ in alpha_ratio:
+            if alpha_ratio_ != 0:
+                Ks[start_index:] *= alpha_ratio_
+            jobs = (
+                delayed(cv)(l1_array[i], Ks, ss, cv_indexes)
+                for i in range(self.cv_lambdas.size)
+            )
+            self.cv_map[j] = Parallel(
+                n_jobs=self.n_jobs,
+                verbose=self.verbose,
+                **{
+                    "backend": {
+                        "threads": "threading",
+                        "processes": "multiprocessing",
+                        None: None,
+                    }["threads"]
+                },
+            )(jobs)
+            j += 1
+
+        # cv_map contains negated mean square errors, therefore multiply by -1.
+        self.cv_map *= -1
+        # subtract the variance.
+        self.cv_map -= (self.sigma / self.scale) ** 2
+
+        # After subtracting the variance, any negative values in the cv grid is a
+        # result of fitting noise. Take the absolute value of cv to avoid such
+        # models.
+        self.cv_map = np.abs(self.cv_map)
+
+        # The argmin of the minimum value is the selected model as it has the least
+        # prediction error.
+        index = np.unravel_index(self.cv_map.argmin(), self.cv_map.shape)
+        self.hyperparameters["alpha"] = self.cv_alphas[index[0]]
+        self.hyperparameters["lambda"] = self.cv_lambdas[index[1]]
+
+        # Calculate the solution using the complete data at the optimized lambda and
+        # alpha values
+        if self.xygrid == "full":
+            self.opt = GeneralL2Lasso(
+                alpha=self.hyperparameters["alpha"],
+                lambda1=self.hyperparameters["lambda"],
+                max_iterations=self.max_iterations,
+                tolerance=self.tolerance,
+                positive=self.positive,
+                regularizer=self.regularizer,
+                inverse_dimension=self.inverse_dimension,
+                method=self.method,
+            )
+            self.opt.fit(K, s)
+            self.f = self.opt.f
+            if cv_map_as_csdm:
+                self.cv_map_to_csdm()
+
+        else:
+            self.opt = GeneralL2Lasso(
+                alpha=self.hyperparameters["alpha"],
+                lambda1=self.hyperparameters["lambda"],
+                max_iterations=self.max_iterations,
+                tolerance=self.tolerance,
+                positive=self.positive,
+                regularizer=self.regularizer,
+                inverse_dimension=self.inverse_dimension,
+                method=self.method,
+                xygrid=self.xygrid,
+            )
+
+            self.opt.fit(K, s)
+            self.f = self.opt.f
+
+            if self.xygrid == "mirrored":
+                # print('made it to mirrored')
+                self.f = self.mirror_inversion()
+            elif self.xygrid == "negative":
+                self.f = self.flip_inversion()
+
+            if cv_map_as_csdm:
+                self.cv_map_to_csdm()
+
+    def cv_map_to_csdm(self):
+        # convert cv_map to csdm
+        self.cv_map = cp.as_csdm(np.squeeze(self.cv_map.T.copy()))
+        if len(self.cv_alphas) != 1:
+            d0 = cp.as_dimension(-np.log10(self.cv_alphas), label="-log(α)")
+            self.cv_map.dimensions[0] = d0
+
+        if len(self.cv_lambdas) == 1:
+            return
+
+        d1 = cp.as_dimension(-np.log10(self.cv_lambdas), label="-log(λ)")
+        if len(self.cv_alphas) != 1:
+            self.cv_map.dimensions[1] = d1
+        else:
+            self.cv_map.dimensions[0] = d1
+
+    def cv_plot(self):
+        plt.figure(figsize=(5, 3.5))
+        ax = plt.subplot(projection="csdm")
+        ax.contour(np.log10(self.cv_map), levels=25)
+        ax.scatter(
+            -np.log10(self.hyperparameters["alpha"]),
+            -np.log10(self.hyperparameters["lambda"]),
+            marker="x",
+            color="k",
+        )
+        plt.tight_layout(pad=0.5)
+        plt.show()
+
+    def _get_minimizer(self):
+        """Return the estimator for the method"""
+        # The factor 0.5 for alpha in the Lasso/LassoLars problem is to compensate
+        # 1/(2 * n_sample) factor in OLS term.
+        if self.method == "multi-task":
+            return MultiTaskLasso(
+                alpha=self.cv_lambdas[0] / 2.0,
+                fit_intercept=False,
+                # normalize=False,
+                # precompute=True,
+                max_iter=self.max_iterations,
+                tol=self.tolerance,
+                copy_X=True,
+                # positive=self.positive,
+                random_state=None,
+                warm_start=True,
+                selection="random",
+            )
+
+        if self.method == "gradient_decent":
+            return Lasso(
+                alpha=self.cv_lambdas[0] / 2.0,
+                fit_intercept=False,
+                # normalize=False,
+                precompute=True,
+                max_iter=self.max_iterations,
+                tol=self.tolerance,
+                copy_X=True,
+                positive=self.positive,
+                random_state=None,
+                warm_start=True,
+                selection="random",
+            )
+
+        if self.method == "lars":
+            return LassoLars(
+                alpha=self.cv_lambdas[0] / 2.0,
+                fit_intercept=False,
+                verbose=True,
+                # normalize=False,
+                precompute="auto",
+                max_iter=self.max_iterations,
+                eps=2.220446049250313e-16,
+                copy_X=True,
+                fit_path=False,
+                positive=self.positive,
+                jitter=None,
+                random_state=None,
+            )
+
+    def flip_inversion(self):
+        csdm_obj = self.f.copy()
+        y = csdm_obj.y[0].components[0]
+        for idx, val in np.ndenumerate(y):
+            dim0 = idx[0]
+            dim1 = idx[1]
+            if dim1 < dim0:
+                if y[dim1, dim0] < 1e-6:
+                    y[dim1, dim0] = val
+                    y[dim0, dim1] = 0
+        new_obj = cp.CSDM(
+            dimensions=csdm_obj.x, dependent_variables=[cp.as_dependent_variable(y)]
+        )
+        return new_obj
+
+    def mirror_inversion(self):
+        csdm_obj = self.f.copy()
+        y = csdm_obj.y[0].components[0]
+        for idx, val in np.ndenumerate(y):
+            dim0 = idx[0]
+            dim1 = idx[1]
+            if dim1 < dim0:
+                if y[dim1, dim0] < 1e-6:
+                    y[dim1, dim0] = val
+        new_obj = cp.CSDM(
+            dimensions=csdm_obj.x, dependent_variables=[cp.as_dependent_variable(y)]
+        )
+        return new_obj
+
+    def predict(self, K):
+        r"""Predict the signal using the linear model.
+
+        Args:
+            K: A :math:`m \times n` kernel matrix, :math:`{\bf K}`. A numpy array of
+                shape (m, n).
+
+        Return:
+            A numpy array of shape (m, m_count) with the predicted values.
+        """
+        return self.opt.predict(K)
+
+    def residuals(self, K, s):
+        r"""Return the residual as the difference the data and the predicted data(fit),
+        following
+
+        .. math::
+            \text{residuals} = {\bf s - Kf^*}
+
+        where :math:`{\bf f^*}` is the optimum solution.
+
+        Args:
+            K: A :math:`m \times n` kernel matrix, :math:`{\bf K}`. A numpy array of
+                shape (m, n).
+            s: A csdm object or a :math:`m \times m_\text{count}` signal matrix,
+                :math:`{\bf s}`.
+        Return:
+            If `s` is a csdm object, returns a csdm object with the residuals. If `s`
+            is a numpy array, return a :math:`m \times m_\text{count}` residue matrix.
+        """
+        return self.opt.residuals(K, s)
+
+    def score(self, K, s, sample_weights=None):
+        """Return the coefficient of determination, :math:`R^2`, of the prediction.
+        For more information, read scikit-learn documentation."""
+        return self.opt.score(K, s, sample_weights)
+
+    @property
+    def cross_validation_curve(self):
+        """The cross-validation error metric determined as the mean square error.
+
+        Returns: A two-dimensional CSDM object."""
+        return self.cv_map
+
+
+def cv(l1, X, y, cv):
+    """Return the cross-validation score as negative of mean square error."""
+    if isinstance(l1, (Lasso, MultiTaskLasso)):
+        fit_params = {"check_input": False}
+    if isinstance(l1, LassoLars):
+        fit_params = None  # {"Xy": np.dot(X.T, y)}
+
+    cv_score = cross_validate(
+        l1,
+        X=X,
+        y=y,
+        scoring="neg_mean_squared_error",  # 'neg_mean_absolute_error",
+        cv=cv,
+        params=fit_params,
+        n_jobs=1,
+        verbose=0,
+    )
+    return cv_score["test_score"].mean()
+
+
+def _get_smooth_size(f_shape, regularizer, max_size):
+    r"""Return the number of rows appended to for the augmented kernel.
+
+    For smooth-lasso, the number of rows is given as
+        rows = \prod_{i=1}^d n_i (\sum_{j=0}^d  (n_j-1)/n_j)
+
+    For sparse ridge fusion, the number of rows is given as
+        rows = \prod_{i=1}^d n_i (\sum_{j=0}^d  (n_j-2)/n_j)
+    """
+    shape = np.asarray(f_shape)
+    shape_prod = shape.prod()
+    if shape_prod != max_size:
+        raise ValueError(
+            "The product of the shape must be equal to the length of axis 1 of the "
+            "kernel, K"
+        )
+    if regularizer == "smooth lasso":
+        smooth_array_size = [int(shape_prod * (i - 1) / i) for i in shape]
+        smooth_size = np.asarray(smooth_array_size).sum()
+    elif regularizer == "sparse ridge fusion":
+        smooth_array_size = [int(shape_prod * (i - 2) / i) for i in shape]
+        smooth_size = np.asarray(smooth_array_size).sum()
+    else:
+        smooth_size = 0
+
+    return smooth_size
+
+
+def _get_cv_indexes(K, folds, regularizer, f_shape=None, random=False, times=1):
+    """Return the indexes of the kernel and signal, corresponding to the test
+    and train sets."""
+    cv_indexes = []
+    ks0, ks1 = K.shape
+    if isinstance(f_shape, int):
+        f_shape = (f_shape,)
+
+    tr_ = []
+    smooth_size = _get_smooth_size(f_shape, regularizer, ks1)
+
+    tr_ = (np.arange(smooth_size) + ks0).tolist()
+
+    for j in range(folds):
+        train_ = []
+        test_ = []
+        for i in range(ks0):
+            if (i + j - folds) % folds == 0:
+                test_.append(i)
+            else:
+                train_.append(i)
+        train_ += tr_
+        cv_indexes.append([train_, test_])
+
+    if random:
+        for _ in range(times):
+            kf = KFold(n_splits=folds, shuffle=True)
+            kf.get_n_splits(K)
+            for train_index, test_index in kf.split(K):
+                cv_indexes.append([train_index.tolist() + tr_, test_index])
+    return cv_indexes
+
+
+def generate_J_i(Ai, alpha, f_shape):
+    J = []
+    sqrt_alpha = np.sqrt(alpha)
+    identity = [np.eye(i) for i in f_shape]
+    for i, i_count in enumerate(f_shape):
+        J_array = deepcopy(identity)
+        J_array[i] = Ai(i_count)
+        Ji_ = 1
+        for j_array_ in J_array:
+            Ji_ = np.kron(Ji_, j_array_)
+        J.append(Ji_ * sqrt_alpha)
+    return J
+
+
+def _get_augmented_data(K, s, alpha, regularizer, f_shape=None):
+    """Creates a smooth kernel, K, with alpha regularization parameter."""
+    if alpha == 0:
+        return np.asfortranarray(K), np.asfortranarray(s)
+
+    ks0, ks1 = K.shape
+    ss0, ss1 = s.shape
+
+    if isinstance(f_shape, int):
+        f_shape = (f_shape,)
+
+    smooth_size = _get_smooth_size(f_shape, regularizer, ks1)
+
+    if regularizer == "smooth lasso":
+
+        def Ai_smooth_lasso(i):
+            return (-1 * np.eye(i) + np.diag(np.ones(i - 1), k=-1))[1:]
+
+        J = generate_J_i(Ai_smooth_lasso, alpha, f_shape)
+
+    if regularizer == "sparse ridge fusion":
+
+        def Ai_sparse_ridge_fusion(i):
+            A_temp = -1 * np.eye(i)
+            A_temp += 2 * np.diag(np.ones(i - 1), k=-1)
+            A_temp += -1 * np.diag(np.ones(i - 2), k=-2)
+            return A_temp[2:]
+            # return (
+            #     -1 * np.eye(i)
+            #     + 2 * np.diag(np.ones(i - 1), k=-1)
+            #     - 1 * np.diag(np.ones(i - 2), k=-2)
+            # )[2:]
+
+        J = generate_J_i(Ai_sparse_ridge_fusion, alpha, f_shape)
+
+    K_ = np.empty((ks0 + smooth_size, ks1))
+
+    K_[:ks0] = K
+    start = ks0
+    end = ks0
+    for J_i in J:
+        end = end + J_i.shape[0]
+        K_[start:end] = J_i
+        start = end
+
+    s_ = np.zeros((ss0 + smooth_size, ss1))
+    s_[:ss0] = s.real
+
+    return np.asfortranarray(K_), np.asfortranarray(s_)
+
+
+def prepare_signal(sig):
+    """Prepare signal for inversion"""
+    s_ = sig.y[0].components[0].T if isinstance(sig, cp.CSDM) else sig
+    s_ = s_[:, np.newaxis] if s_.ndim == 1 else s_
+
+    scale = np.sqrt(np.mean(np.abs(s_) ** 2))
+    s_ = s_ / scale
+    return s_, scale